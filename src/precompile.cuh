--- conflicted
+++ resolved
@@ -13,12 +13,8 @@
 #include "message.cuh"
 #include "returndata.cuh"
 #include "sha256.cuh"
-<<<<<<< HEAD
+#include "ripemd160.cuh"
 #include "ecc.cuh"
-=======
-#include "ripemd160.cuh"
-
->>>>>>> 9927e791
 /**
  * The precompile contracts
  * 0x00 Invalid
@@ -131,18 +127,6 @@
         }
     }
 
-<<<<<<< HEAD
-
-    __host__ __device__  static void operation_ecRecover(arith_t &arith,
-                                                            keccak::keccak_t &keccak,
-                                                            bn_t &gas_limit,
-                                                            bn_t &gas_used,
-                                                            uint32_t &error_code,
-                                                            return_data_t &return_data,
-                                                            message_t &message
-                                                            )
-  {
-=======
   __host__ __device__ __forceinline__ static void operation_RIPEMD160(arith_t &arith,
                                                                       bn_t &gas_limit,
                                                                       bn_t &gas_used,
@@ -152,14 +136,43 @@
                                                                       )
   {
     cgbn_add_ui32(arith._env, gas_used, gas_used, GAS_PRECOMPILE_RIPEMD160);
->>>>>>> 9927e791
 
     size_t size;
     uint8_t *input;
     size = message._content->data.size;
     input = message._content->data.data;
 
-<<<<<<< HEAD
+    uint8_t output[32] = {0};
+    uint8_t *hash;
+    hash = output+12;
+    bn_t length;
+    arith.cgbn_from_size_t(length, size);
+    arith.ripemd160_cost(gas_used, length);
+
+    if (arith.has_gas(gas_limit, gas_used, error_code)) {
+      ripemd160(input, size, hash);
+      ONE_THREAD_PER_INSTANCE(memcpy(output + 12, hash, 20);)
+      return_data.set(output, 32);
+      error_code = ERR_RETURN;
+    }
+  }
+}
+
+   __host__ __device__  static void operation_ecRecover(arith_t &arith,
+                                                            keccak::keccak_t &keccak,
+                                                            bn_t &gas_limit,
+                                                            bn_t &gas_used,
+                                                            uint32_t &error_code,
+                                                            return_data_t &return_data,
+                                                            message_t &message
+                                                            )
+  {
+
+    size_t size;
+    uint8_t *input;
+    size = message._content->data.size;
+    input = message._content->data.data;
+
     cgbn_add_ui32(arith._env, gas_used, gas_used, GAS_PRECOMPILE_ECRECOVER);
     ecc::signature_t signature;
     bn_t msg_hash, v, r, s, signer;
@@ -180,23 +193,7 @@
         arith.byte_array_from_cgbn_memory(return_data._content->data, size, scratch_pad);
     //   ONE_THREAD_PER_INSTANCE(memcpy(output + 12, hash, 20);)
     //   return_data.set(output, 32);
-=======
-    uint8_t output[32] = {0};
-    uint8_t *hash;
-    hash = output+12;
-    bn_t length;
-    arith.cgbn_from_size_t(length, size);
-    arith.ripemd160_cost(gas_used, length);
-
-    if (arith.has_gas(gas_limit, gas_used, error_code)) {
-      ripemd160(input, size, hash);
-      ONE_THREAD_PER_INSTANCE(memcpy(output + 12, hash, 20);)
-      return_data.set(output, 32);
->>>>>>> 9927e791
       error_code = ERR_RETURN;
     }
   }
-}
-
-
 #endif