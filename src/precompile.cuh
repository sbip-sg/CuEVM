--- conflicted
+++ resolved
@@ -168,50 +168,7 @@
             error_code = ERR_RETURN;
         }
     }
-<<<<<<< HEAD
-  }
-
-
-__host__ __device__ static void operation_BLAKE2(arith_t &arith, bn_t &gas_limit, bn_t &gas_used, uint32_t &error_code,
-                                                 return_data_t &return_data, message_t &message) {
-    if (message.get_data_size() != 213) {  // expecting 213 bytes inputs
-        error_code = ERROR_PRECOMPILE_UNEXPECTED_INPUT_LENGTH;
-        return;
-    }
-
-    int f = *(message._content->data.data + 4 + 64 + 128 + 16);
-    if (f != 0 && f != 1) {  // final byte must be 1 or 0
-        error_code = ERROR_PRECOMPILE_UNEXPECTED_INPUT;
-        return;
-    }
-
-    uint32_t rounds;
-    uint8_t input[4];
-
-    ONE_THREAD_PER_INSTANCE(memcpy(input, message._content->data.data, 4);)
-    rounds = ((uint32_t)input[0] << 24) | ((uint32_t)input[1] << 16) | ((uint32_t)input[2] << 8) | ((uint32_t)input[3]);
-
-    arith.blake2_cost(gas_used, rounds);
-
-    if (arith.has_gas(gas_limit, gas_used, error_code)) {
-        uint64_t h[8];
-        uint64_t m[16];
-        uint64_t t[2];
-
-        ONE_THREAD_PER_INSTANCE(memcpy(h, message._content->data.data + 4, 64);)
-        ONE_THREAD_PER_INSTANCE(memcpy(m, message._content->data.data + 4 + 64, 128);)
-        ONE_THREAD_PER_INSTANCE(memcpy(t, message._content->data.data + 4 + 64 + 128, 16);)
-
-        blake2f(rounds, h, m, t, f);
-
-        return_data.set((uint8_t *)h, 64);
-        error_code = ERR_RETURN;
-    }
-}
-=======
->>>>>>> af15524d
-
-}
+
 
     __host__ __device__ static void operation_BLAKE2(
         arith_t &arith,
