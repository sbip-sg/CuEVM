--- conflicted
+++ resolved
@@ -7,17 +7,14 @@
 #ifndef _PRECOMPILE_H_
 #define _PRECOMPILE_H_
 
-#include "blake2/blake2f.cuh"
 #include "include/utils.h"
+#include "stack.cuh"
 #include "memory.cuh"
 #include "message.cuh"
 #include "returndata.cuh"
 #include "sha256.cuh"
-<<<<<<< HEAD
-#include "stack.cuh"
-=======
 #include "ripemd160.cuh"
->>>>>>> 9927e791
+#include "blake2/blake2f.cuh"
 
 /**
  * The precompile contracts
@@ -33,74 +30,102 @@
  * 0x09 Blake2
  */
 namespace precompile_operations {
-/**
- * The sha256 class.
- */
-using sha256::sha256_t;
-
-/**
- * The Identity precompile contract
- * MEMCPY through the message data and return data
- * @param[in] arith The arithmetic environment
- * @param[in] gas_limit The gas limit
- * @param[out] gas_used The gas used
- * @param[out] error_code The error code
- * @param[out] return_data The return data
- * @param[in] message The message
- */
-__host__ __device__ static void operation_IDENTITY(arith_t &arith, bn_t &gas_limit, bn_t &gas_used,
-                                                   uint32_t &error_code, return_data_t &return_data,
-                                                   message_t &message) {
-    // Identity function
-
-    // static gas
-    cgbn_add_ui32(arith._env, gas_used, gas_used, GAS_PRECOMPILE_IDENTITY);
-
-    // dynamic gas
-    // compute the dynamic gas cost
-    bn_t length;
-    size_t length_size = message.get_data_size();
-    arith.cgbn_from_size_t(length, length_size);
-    arith.memory_cost(gas_used, length);
-
-    if (arith.has_gas(gas_limit, gas_used, error_code)) {
-        bn_t index;
-        cgbn_set_ui32(arith._env, index, 0);
-        return_data.set(message.get_data(index, length, length_size), message.get_data_size());
-        error_code = ERR_RETURN;
-    }
-}
-
-/**
- * The SHA2-256 precompile contract
- * SHA2 through the message data and return data
- * @param[in] arith The arithmetic environment
- * @param[in] gas_limit The gas limit
- * @param[out] gas_used The gas used
- * @param[out] error_code The error code
- * @param[out] return_data The return data
- * @param[in] message The message
- * @param[in] sha The sha256 class
- */
-__host__ __device__ static void operation_SHA256(arith_t &arith, bn_t &gas_limit, bn_t &gas_used, uint32_t &error_code,
-                                                 return_data_t &return_data, message_t &message, sha256_t &sha) {
-    // static gas
-    cgbn_add_ui32(arith._env, gas_used, gas_used, GAS_PRECOMPILE_SHA256);
-
-    // dynamic gas
-    // compute the dynamic gas cost
-    bn_t length;
-    size_t length_size = message.get_data_size();
-    arith.cgbn_from_size_t(length, length_size);
-    arith.sha256_cost(gas_used, length);
-
-    if (arith.has_gas(gas_limit, gas_used, error_code)) {
-        bn_t index;
-        cgbn_set_ui32(arith._env, index, 0);
-        uint8_t hash[32];
-        sha.sha(message.get_data(index, length, length_size), length_size, &(hash[0]));
-        return_data.set(&(hash[0]), 32);
-        error_code = ERR_RETURN;
+    /**
+     * The sha256 class.
+     */
+    using sha256::sha256_t;
+
+    /**
+     * The Identity precompile contract
+     * MEMCPY through the message data and return data
+     * @param[in] arith The arithmetic environment
+     * @param[in] gas_limit The gas limit
+     * @param[out] gas_used The gas used
+     * @param[out] error_code The error code
+     * @param[out] return_data The return data
+     * @param[in] message The message
+    */
+    __host__ __device__ static void operation_IDENTITY(
+        arith_t &arith,
+        bn_t &gas_limit,
+        bn_t &gas_used,
+        uint32_t &error_code,
+        return_data_t &return_data,
+        message_t &message) {
+        // Identity function
+
+        // static gas
+        cgbn_add_ui32(arith._env, gas_used, gas_used, GAS_PRECOMPILE_IDENTITY);
+
+        // dynamic gas
+        // compute the dynamic gas cost
+        bn_t length;
+        size_t length_size = message.get_data_size();
+        arith.cgbn_from_size_t(length, length_size);
+        arith.memory_cost(
+            gas_used,
+            length
+        );
+
+
+        if (arith.has_gas(gas_limit, gas_used, error_code)) {
+            bn_t index;
+            cgbn_set_ui32(arith._env, index, 0);
+            return_data.set(
+                message.get_data(index, length, length_size),
+                message.get_data_size()
+            );
+            error_code = ERR_RETURN;
+        }
+    }
+
+    /**
+     * The SHA2-256 precompile contract
+     * SHA2 through the message data and return data
+     * @param[in] arith The arithmetic environment
+     * @param[in] gas_limit The gas limit
+     * @param[out] gas_used The gas used
+     * @param[out] error_code The error code
+     * @param[out] return_data The return data
+     * @param[in] message The message
+     * @param[in] sha The sha256 class
+    */
+    __host__ __device__ static void operation_SHA256(
+        arith_t &arith,
+        bn_t &gas_limit,
+        bn_t &gas_used,
+        uint32_t &error_code,
+        return_data_t &return_data,
+        message_t &message,
+        sha256_t &sha) {
+
+        // static gas
+        cgbn_add_ui32(arith._env, gas_used, gas_used, GAS_PRECOMPILE_SHA256);
+
+        // dynamic gas
+        // compute the dynamic gas cost
+        bn_t length;
+        size_t length_size = message.get_data_size();
+        arith.cgbn_from_size_t(length, length_size);
+        arith.sha256_cost(
+            gas_used,
+            length
+        );
+
+        if (arith.has_gas(gas_limit, gas_used, error_code)) {
+            bn_t index;
+            cgbn_set_ui32(arith._env, index, 0);
+            uint8_t hash[32];
+            sha.sha(
+                message.get_data(index, length, length_size),
+                length_size,
+                &(hash[0]));
+            return_data.set(
+                &(hash[0]),
+                32
+            );
+            error_code = ERR_RETURN;
+        }
     }
 
   __host__ __device__ __forceinline__ static void operation_RIPEMD160(arith_t &arith,
@@ -132,7 +157,7 @@
       error_code = ERR_RETURN;
     }
   }
-}
+
 
 __host__ __device__ static void operation_BLAKE2(arith_t &arith, bn_t &gas_limit, bn_t &gas_used, uint32_t &error_code,
                                                  return_data_t &return_data, message_t &message) {
@@ -170,6 +195,7 @@
         error_code = ERR_RETURN;
     }
 }
-}  // namespace precompile_operations
+
+}
 
 #endif