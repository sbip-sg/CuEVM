--- conflicted
+++ resolved
@@ -547,8 +547,7 @@
                         *_message_ptrs[_depth]
                     );
                     break;
-<<<<<<< HEAD
-                
+
                 case 9:
                     precompile_operations::operation_BLAKE2(
                         _arith,
@@ -558,9 +557,7 @@
                         *return_data,
                         *_message_ptrs[_depth]
                     );
-                    break;                    
-=======
->>>>>>> 9927e791
+                    break;
 
                 default:
                     system_operations::operation_STOP(
