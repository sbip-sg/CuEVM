#ifndef _EVM_H_
#define _EVM_H_

#include "include/utils.h"
#include "stack.cuh"
#include "message.cuh"
#include "memory.cuh"
#include "returndata.cuh"
#include "block.cuh"
#include "tracer.cuh"
#include "state.cuh"
#include "keccak.cuh"
#include "jump_destinations.cuh"
#include "logs.cuh"
#include "alu_operations.cuh"
#include "env_operations.cuh"
#include "internal_operations.cuh"

class evm_t
{
public:

    /**
     * The block information data type.
     */
    typedef block_t::block_data_t block_data_t;
    /**
     * World state information class.
     */
    // typedef world_state_t<params> world_state_t;
    /**
     * World state information data type.
     */
    typedef world_state_t::state_data_t state_data_t;
    /**
     * The account information data.
     */
    typedef world_state_t::account_t account_t;

    /**
     * The access state data type.
     */
    typedef accessed_state_t::accessed_state_data_t accessed_state_data_t;

    /**
     * The touch state data type.
     */
    typedef touch_state_t::touch_state_data_t touch_state_data_t;

    /**
     * The transaction content data structure.
     */
    typedef typename transaction_t::transaction_data_t transaction_data_t;

    /**
     * The message content data structure.
     */
    typedef typename message_t::message_data_t message_data_t;

    /**
     * The tracer data structure.
     */
    typedef typename tracer_t::tracer_data_t tracer_data_t;
    /**
     * The keccak class.
     */
    typedef keccak::keccak_t keccak_t;
    /**
     * The keccak parameters.
     */
    typedef typename keccak_t::sha3_parameters_t sha3_parameters_t;

    /**
     * The logs state data type.
     */
    typedef log_state_t::log_state_data_t log_state_data_t;


    // constants
    static const uint32_t MAX_DEPTH = 1024; /**< The maximum call depth*/
    static const uint32_t MAX_EXECUTION_STEPS = 30000; /**< maximum number of execution steps TODO: DELETE*/
    static const uint32_t DEPTH_PAGE_SIZE = 32; /**< allocation size for depth variable like stack, memory, states, return data*/
    static const uint32_t MAX_CODE_SIZE = 24576; /**< EIP-170 Maximum contract size*/
    static const uint32_t MAX_INIT_CODE_SIZE = 2 * MAX_CODE_SIZE; /**< EIP-3860 Maximum initicode size*/
    /**
     * The numver of bytes in a hash.
     */
    static const uint32_t HASH_BYTES = 32;

    /**
     * The evm instances data structure.
    */
    typedef struct
    {
        state_data_t *world_state_data; /**< The world state content*/
        block_data_t *block_data; /**< The current block infomation*/
        sha3_parameters_t *sha3_parameters; /**< The constants for the KECCAK*/
        transaction_data_t *transactions_data; /**< The transactions information*/
        accessed_state_data_t *accessed_states_data; /**< The data cotaining the states access by the transactions execution*/
        touch_state_data_t *touch_states_data; /**< The data containing the states modified by the transactions execution*/
        log_state_data_t *logs_data; /**< The logs done by the transactions*/
        data_content_t *return_data; /**< The return data of the transactions*/
#ifdef TRACER
        tracer_data_t *tracers_data; /**< Tracer datas for debug*/
#endif
        uint32_t *errors; /**< The the result of every transaction*/
        size_t count; /**< The number of instances/transactions*/
    } evm_instances_t;

    arith_t _arith; /**< The arithmetical environment*/
    world_state_t *_world_state; /**< The world state*/
    block_t *_block; /**< The current block*/
    keccak_t *_keccak; /**< The keccak object*/
    transaction_t *_transaction; /**< The current transaction*/
    accessed_state_t *_accessed_state; /**< The accessed state*/
    touch_state_t *_transaction_touch_state; /**< The final touch state of the transaction*/
    log_state_t *_transaction_log_state; /**< The final log state of the transaction*/
    uint32_t _instance; /**< The current instance/transaction number*/
#ifdef TRACER
    tracer_t *_tracer; /**< The tracer*/
    uint32_t _trace_pc; /**< The current program counter*/
    uint8_t _trace_opcode; /**< The current opcode*/
    bn_t _trace_address; /**< The current address of the executing context code*/
#endif
    touch_state_t **_touch_state_ptrs; /**< The touch states for every depth call*/
    log_state_t **_log_state_ptrs; /**< The log states for every depth call*/
    return_data_t **_last_return_data_ptrs; /**< The last return data for every depth call*/
    return_data_t *_final_return_data; /**< The final return data*/
    message_t **_message_ptrs; /**< The message call for every depth call*/
    memory_t **_memory_ptrs; /**< The memory for every depth call*/
    stack_t **_stack_ptrs; /**< The stack for every depth call*/
    bn_t *_gas_useds; /**< The current gas used for every depth call*/
    bn_t *_gas_refunds; /**< The current gas refunds for every depth call*/
    uint32_t *_pcs; /**< The current program counter for every depth call*/
    accessed_state_data_t *_final_accessed_state_data; /**< The final accessed state data*/
    touch_state_data_t *_final_touch_state_data; /**< The final touch state data*/
    log_state_data_t *_final_log_state_data; /**< The final log state data*/
    uint32_t _depth; /**< The current depth*/
    uint32_t _allocated_depth; /**< The allocated depth*/
    bn_t _gas_limit;        /**< The current gas limit YP: \f$T_{g}\f$*/
    bn_t _gas_price;        /**< The gas price YP: \f$p\f$ or \f$T_{p}\f$*/
    bn_t _gas_priority_fee; /**< The priority gas fee YP: \f$f\f$*/
    uint8_t *_bytecode;     /**< The current executing code YP: \f$I_{b}\f$*/
    uint32_t _code_size;   /**< The current executing code size*/
    uint8_t _opcode;       /**< The current opcode*/
    jump_destinations_t *_jump_destinations; /**< The jump destinations for the current execution context*/
    uint32_t _error_code; /**< The error code*/
    uint32_t *_final_error; /**< The final error code*/
    /*
     * Internal execution environment
     * I_{a} = message.get_recipient
     * I_{o} = _last_return_data_ptrs[_depth-1]
     * I_{p} = _gas_price
     * I_{d} = message.get_data
     * I_{s} = _stack_ptrs[_depth]
     * I_{v} = message.get_value
     * I_{b} = _bytecode
     * I_{e} = _depth
     * I_{w} = message.get_static_env
     */

    /**
     * The cosntructor for an evm instance.
     * @param[in] arith The arithmetical environment.
     * @param[in] world_state_data The world state data.
     * @param[in] block_data The block data.
     * @param[in] sha3_parameters The sha3 parameters.
     * @param[in] transaction_data The transaction data.
     * @param[out] accessed_state_data The accessed state data.
     * @param[out] touch_state_data The touch state data.
     * @param[out] log_state_data The log state data.
     * @param[out] tracer_data The tracer data.
     * @param[in] instance The instance number.
     * @param[out] error The error code.
     * @return The evm instance.
    */
    __host__ __device__ __forceinline__ evm_t(
        arith_t arith,
        state_data_t *world_state_data,
        block_data_t *block_data,
        sha3_parameters_t *sha3_parameters,
        transaction_data_t *transaction_data,
        accessed_state_data_t *accessed_state_data,
        touch_state_data_t *touch_state_data,
        log_state_data_t *log_state_data,
        data_content_t *return_data,
#ifdef TRACER
        tracer_data_t *tracer_data,
#endif
        uint32_t instance,
        uint32_t *error) : _arith(arith), _instance(instance), _final_error(error)
    {
        _world_state = new world_state_t(arith, world_state_data);
        _block = new block_t(arith, block_data);
        _keccak = new keccak_t(sha3_parameters);
        _transaction = new transaction_t(arith, transaction_data);
        _accessed_state = new accessed_state_t(_world_state);
        _transaction_touch_state = new touch_state_t(_accessed_state, NULL);
        _transaction_log_state = new log_state_t(arith);
        _final_accessed_state_data = accessed_state_data;
        _final_touch_state_data = touch_state_data;
        _final_log_state_data = log_state_data;
        _depth = 0;
        _allocated_depth = DEPTH_PAGE_SIZE;
        _touch_state_ptrs = new touch_state_t *[_allocated_depth];
        _log_state_ptrs = new log_state_t *[_allocated_depth];
        _last_return_data_ptrs = new return_data_t *[_allocated_depth];
        _final_return_data = new return_data_t(return_data);
        _message_ptrs = new message_t *[_allocated_depth];
        _memory_ptrs = new memory_t *[_allocated_depth];
        _stack_ptrs = new stack_t *[_allocated_depth];
        // TODO: infeficient but because of their form
        // we allocate them with maximum depth from the
        // begining
        _gas_useds = new bn_t[MAX_DEPTH];
        _gas_refunds = new bn_t[MAX_DEPTH];
        _pcs = new uint32_t[MAX_DEPTH];
        /*
        _gas_useds = new bn_t[_allocated_depth];
        _gas_refunds = new bn_t[_allocated_depth];
        _pcs = new uint32_t[_allocated_depth];
        */
#ifdef TRACER
        _tracer = new tracer_t(arith, tracer_data);
#endif
        _jump_destinations = NULL;
        _error_code = ERR_NONE;
    }

    /**
     * The destructor for an evm instance.
    */
    __host__ __device__ __forceinline__ ~evm_t()
    {
        // save the final data
        _accessed_state->to_accessed_state_data_t(*_final_accessed_state_data);
        _transaction_touch_state->to_touch_state_data_t(*_final_touch_state_data);
        _transaction_log_state->to_log_state_data_t(*_final_log_state_data);
        delete _world_state;
        delete _block;
        delete _keccak;
        delete _transaction;
        delete _accessed_state;
        delete _transaction_touch_state;
        delete _transaction_log_state;
#ifdef TRACER
        delete _tracer;
#endif
        delete[] _touch_state_ptrs;
        delete[] _log_state_ptrs;
        delete[] _last_return_data_ptrs;
        // delete _final_return_data;
        delete[] _message_ptrs;
        delete[] _memory_ptrs;
        delete[] _stack_ptrs;
        delete[] _gas_useds;
        delete[] _gas_refunds;
        delete[] _pcs;
        _allocated_depth = 0;
        _depth = 0;
    }

    /**
     * Increase the allocation depth of the evm instance.
    */
    __host__ __device__ __forceinline__ void grow()
    {
        uint32_t new_allocated_depth = _allocated_depth + DEPTH_PAGE_SIZE;
        touch_state_t **new_touch_state_ptrs = new touch_state_t *[new_allocated_depth];
        log_state_t **new_log_state_ptrs = new log_state_t *[new_allocated_depth];
        return_data_t **new_return_data_ptrs = new return_data_t *[new_allocated_depth];
        message_t **new_message_ptrs = new message_t *[new_allocated_depth];
        memory_t **new_memory_ptrs = new memory_t *[new_allocated_depth];
        stack_t **new_stack_ptrs = new stack_t *[new_allocated_depth];
        /*
        bn_t *new_gas_useds = new bn_t[new_allocated_depth];
        bn_t *new_gas_refunds = new bn_t[new_allocated_depth];
        uint32_t *new_pcs = new uint32_t[new_allocated_depth];
        */

        memcpy(
            new_touch_state_ptrs,
            _touch_state_ptrs,
            _allocated_depth * sizeof(touch_state_t *));
        memcpy(
            new_log_state_ptrs,
            _log_state_ptrs,
            _allocated_depth * sizeof(log_state_t *));
        memcpy(
            new_return_data_ptrs,
            _last_return_data_ptrs,
            _allocated_depth * sizeof(return_data_t *));
        memcpy(
            new_message_ptrs,
            _message_ptrs,
            _allocated_depth * sizeof(message_t *));
        memcpy(
            new_memory_ptrs,
            _memory_ptrs,
            _allocated_depth * sizeof(memory_t *));
        memcpy(
            new_stack_ptrs,
            _stack_ptrs,
            _allocated_depth * sizeof(stack_t *));
        /*
        memcpy(
            new_gas_useds,
            _gas_useds,
            _allocated_depth * sizeof(bn_t));
        memcpy(
            new_gas_refunds,
            _gas_refunds,
            _allocated_depth * sizeof(bn_t));
        memcpy(
            new_pcs,
            _pcs,
            _allocated_depth * sizeof(uint32_t));
        */

        delete[] _touch_state_ptrs;
        delete[] _log_state_ptrs;
        delete[] _last_return_data_ptrs;
        delete[] _message_ptrs;
        delete[] _memory_ptrs;
        delete[] _stack_ptrs;
        /*
        delete[] _gas_useds;
        delete[] _gas_refunds;
        delete[] _pcs;
        */
        _touch_state_ptrs = new_touch_state_ptrs;
        _log_state_ptrs = new_log_state_ptrs;
        _last_return_data_ptrs = new_return_data_ptrs;
        _message_ptrs = new_message_ptrs;
        _memory_ptrs = new_memory_ptrs;
        _stack_ptrs = new_stack_ptrs;
        /*
        _gas_useds = new_gas_useds;
        _gas_refunds = new_gas_refunds;
        _pcs = new_pcs;
        */
        _allocated_depth = new_allocated_depth;
    }

    /**
     * Init the evm instance for starting the transaction execution.
     * Finds the gas price, priority fee, total gas limit and
     * initialiased the gas used with the transaction initialisation
     * gas cost. Verify if is it a valid transaction.
     * Warm up the coinbase account.
     * @param[out] gas_used The gas used.
     * @param[out] error_code The error code.
     */
    __host__ __device__ void start_TRANSACTION(
        bn_t &gas_used, /**< YP: \f$g_{0}\f$*/
        uint32_t &error_code)
    {
        bn_t block_base_fee; // YP: \f$H_{f}\f$
        _block->get_base_fee(block_base_fee);
        bn_t block_gas_limit;
        _block->get_gas_limit(block_gas_limit);
        _transaction->validate_transaction(
            *_transaction_touch_state,
            gas_used,
            _gas_price,
            _gas_priority_fee,
            error_code,
            block_base_fee,
            block_gas_limit);

        // EIP-3651 - Warm um coinbase account
        bn_t coin_base_address;
        _block->get_coin_base(coin_base_address);
        _accessed_state->get_account(coin_base_address, READ_BALANCE);
    }

    /**
     * Update the evm instance for the current depth message call.
     * It updates the gas limit, the bytecode, the code size and
     * the jump destinations.
     */
    __host__ __device__ void update_CALL()
    {
        _message_ptrs[_depth]->get_gas_limit(_gas_limit);
        _bytecode = _message_ptrs[_depth]->get_byte_code();
        _code_size = _message_ptrs[_depth]->get_code_size();
#ifdef TRACER
        _message_ptrs[_depth]->get_contract_address(_trace_address);
#endif
        if (_jump_destinations != NULL)
        {
            delete _jump_destinations;
            _jump_destinations = NULL;
        }
        _jump_destinations = new jump_destinations_t(_bytecode, _code_size);
    }

    /**
     * Starts a new message call execution.
     * It update the evm instance for the current message call.
     * It allocate the memory, the stack, the touch state, the log state,
     * the return data. It sends the value from the sender to the receiver,
     * and warms up the accounts.
     * @param[out] error_code The error code.
    */
    __host__ __device__ void start_CALL(
        uint32_t &error_code)
    {
        // update the current context
        update_CALL();
        // allocate the memory, the stack, the touch state, the log state, the return data
        _last_return_data_ptrs[_depth] = new return_data_t();
        _stack_ptrs[_depth] = new stack_t(_arith);
        _memory_ptrs[_depth] = new memory_t(_arith);
        if (_depth > 0)
        {
            _touch_state_ptrs[_depth] = new touch_state_t(
                _accessed_state,
                _touch_state_ptrs[_depth - 1]);
        }
        else
        {
            _touch_state_ptrs[_depth] = new touch_state_t(
                _accessed_state,
                _transaction_touch_state);
        }
        _log_state_ptrs[_depth] = new log_state_t(_arith);
        // reset the program counter, the gas used and the gas refunds
        _pcs[_depth] = 0;
        cgbn_set_ui32(_arith._env, _gas_useds[_depth], 0);
        cgbn_set_ui32(_arith._env, _gas_refunds[_depth], 0);

        // Gets the information of the sender and the receiver
        bn_t sender, receiver, value;
        bn_t sender_balance, receiver_balance;
        _message_ptrs[_depth]->get_sender(sender);
        _message_ptrs[_depth]->get_recipient(receiver);
        _message_ptrs[_depth]->get_value(value);
        uint32_t call_type;
        call_type = _message_ptrs[_depth]->get_call_type();

        // in create call verify if the the account at the
        // address is not a contract
        if ((call_type == OP_CREATE) ||
            (call_type == OP_CREATE2))
        {
            if (_touch_state_ptrs[_depth]->is_contract(receiver))
            {
                error_code = ERROR_MESSAGE_CALL_CREATE_CONTRACT_EXISTS;
                return;
            }
            // set the account nonce to 1
            bn_t contract_nonce;
            cgbn_set_ui32(_arith._env, contract_nonce, 1);
            _touch_state_ptrs[_depth]->set_account_nonce(receiver, contract_nonce);
        }

        // Transfer the value from sender to receiver
        if ((cgbn_compare_ui32(_arith._env, value, 0) > 0) &&     // value>0
            (cgbn_compare(_arith._env, sender, receiver) != 0) && // sender != receiver
            (call_type != OP_DELEGATECALL)                        // no delegatecall
        )
        {
            _touch_state_ptrs[_depth]->get_account_balance(sender, sender_balance);
            _touch_state_ptrs[_depth]->get_account_balance(receiver, receiver_balance);
            cgbn_sub(_arith._env, sender_balance, sender_balance, value);
            cgbn_add(_arith._env, receiver_balance, receiver_balance, value);
            _touch_state_ptrs[_depth]->set_account_balance(sender, sender_balance);
            _touch_state_ptrs[_depth]->set_account_balance(receiver, receiver_balance);
        }
        // warm up the accounts
        account_t *account;
        account = _touch_state_ptrs[_depth]->get_account(sender, READ_NONE);
        account = _touch_state_ptrs[_depth]->get_account(receiver, READ_NONE);
        account = NULL;
        // if is a call to a non-contract account
        // if code size is zero. TODO: verify if is consider a last return data
        // only for calls not for create
        if ((_code_size == 0) &&
            (call_type != OP_CREATE) &&
            (call_type != OP_CREATE2))
        {
            if (_depth == 0)
            {
                system_operations::operation_STOP(
                    *_final_return_data,
                    error_code);
            }
            else
            {
                system_operations::operation_STOP(
                    *_last_return_data_ptrs[_depth - 1],
                    error_code);
            }
        }
    }

    /**
     * The system operations class.
     * It contains the implementation of the system operations.
     * 00:
     * - STOP
     * f0s: System operations:
     * - CREATE
     * - CALL
     * - CALLCODE
     * - RETURN
     * - DELEGATECALL
     * - CREATE2
     * - STATICCALL
     * - REVERT
     * - INVALID
     * - SELFDESTRUCT
     */
    class system_operations
    {
    public:
        /**
         * Get if a message call is valid.
         * @param[in] arith The arithmetical environment.
         * @param[in] message The message call.
         * @param[in] touch_state The touch state.
         * @return 1 if the message call is valid, 0 otherwise.
         */
        __host__ __device__ __forceinline__ static int32_t valid_CALL(
            arith_t &arith,
            message_t &message,
            touch_state_t &touch_state)
        {
            bn_t sender, receiver, value;
            bn_t sender_balance;
            // bn_t receiver_balance;
            uint8_t call_type;
            uint32_t depth;
            message.get_sender(sender);
            // message.get_recipient(receiver);
            message.get_value(value);
            call_type = message.get_call_type();
            depth = message.get_depth();

            // verify depth
            if (depth >= MAX_DEPTH)
            {
                // error_code = ERROR_MESSAGE_CALL_DEPTH_EXCEEDED;
                return 0;
            }

            // verify if the value can be transfered
            // if the sender has enough balance
            if ((cgbn_compare_ui32(arith._env, value, 0) > 0) && // value>0
                                                                 //(cgbn_compare(arith._env, sender, receiver) != 0) &&   // sender != receiver matter only on transfer
                (call_type != OP_DELEGATECALL) // no delegatecall
            )
            {
                touch_state.get_account_balance(sender, sender_balance);
                // touch_state.get_account_balance(receiver, receiver_balance);
                //  verify the balance before transfer
                if (cgbn_compare(arith._env, sender_balance, value) < 0)
                {
                    // error_code = ERROR_MESSAGE_CALL_SENDER_BALANCE;
                    return 0;
                }
            }

            return 1;
        }

        /**
         * Get if a message create call is valid.
         * @param[in] arith The arithmetical environment.
         * @param[in] message The message call.
         * @param[in] touch_state The touch state.
         * @return 1 if the message create call is valid, 0 otherwise.
         */
        __host__ __device__ __forceinline__ static int32_t valid_CREATE(
            arith_t &arith,
            message_t &message,
            touch_state_t &touch_state)
        {
            bn_t sender;
            message.get_sender(sender);
            if (touch_state.is_contract(sender))
            {
                bn_t sender_nonce;
                touch_state.get_account_nonce(sender, sender_nonce);
                cgbn_add_ui32(arith._env, sender_nonce, sender_nonce, 1);
                size_t nonce;
                if (arith.uint64_t_from_cgbn(nonce, sender_nonce))
                {
                    // error_code = ERROR_MESSAGE_CALL_CREATE_NONCE_EXCEEDED;
                    return 0;
                }
            }

            return valid_CALL(arith, message, touch_state);
        }

        /**
         * Make a generic call.
         * @param[in] arith The arithmetical environment.
         * @param[in] gas_limit The gas limit.
         * @param[inout] gas_used The gas used.
         * @param[out] error_code The error code.
         * @param[inout] stack The stack.
         * @param[in] message The current context message call.
         * @param[in] memory The memory.
         * @param[in] touch_state The touch state.
         * @param[out] evm The evm.
         * @param[in] new_message The new message call.
         * @param[in] args_offset The message offset for call data.
         * @param[in] args_size The message size for call data.
         * @param[out] return_data The return data.
         */
        __host__ __device__ __forceinline__ static void generic_CALL(
            arith_t &arith,
            bn_t &gas_limit,
            bn_t &gas_used,
            uint32_t &error_code,
            stack_t &stack,
            message_t &message,
            memory_t &memory,
            touch_state_t &touch_state,
            evm_t &evm,
            message_t &new_message,
            bn_t &args_offset,
            bn_t &args_size,
            return_data_t &return_data)
        {
            // try to send value in static call
            bn_t value;
            new_message.get_value(value);
            if (message.get_static_env())
            {
                if (
                    (cgbn_compare_ui32(arith._env, value, 0) != 0) &&
                    (new_message.get_call_type() == OP_CALL) // TODO: akward that is just CALL
                )
                {
                    error_code = ERROR_STATIC_CALL_CONTEXT_CALL_VALUE;
                }
            }

            // charge the gas for the call

            // memory call data
            memory.grow_cost(
                args_offset,
                args_size,
                gas_used,
                error_code);

            // memory return data
            bn_t ret_offset, ret_size;
            new_message.get_return_data_offset(ret_offset);
            new_message.get_return_data_size(ret_size);
            memory.grow_cost(
                ret_offset,
                ret_size,
                gas_used,
                error_code);

            // adress warm call
            bn_t contract_address;
            new_message.get_contract_address(contract_address);
            touch_state.charge_gas_access_account(
                contract_address,
                gas_used);

            // positive value call cost (except delegate call)
            // empty account call cost
            bn_t gas_stippend;
            cgbn_set_ui32(arith._env, gas_stippend, 0);
            if (new_message.get_call_type() != OP_DELEGATECALL)
            {
                if (cgbn_compare_ui32(arith._env, value, 0) > 0)
                {
                    cgbn_add_ui32(arith._env, gas_used, gas_used, GAS_CALL_VALUE);
                    cgbn_set_ui32(arith._env, gas_stippend, GAS_CALL_STIPEND);
                    // If the empty account is called
                    if (touch_state.is_empty_account(contract_address))
                    {
                        cgbn_add_ui32(arith._env, gas_used, gas_used, GAS_NEW_ACCOUNT);
                    };
                }
            }

            if (arith.has_gas(gas_limit, gas_used, error_code))
            {
                bn_t gas;
                new_message.get_gas_limit(gas);

                // gas capped = (63/64) * gas_left
                bn_t gas_capped;
                arith.max_gas_call(gas_capped, gas_limit, gas_used);

                if (cgbn_compare(arith._env, gas, gas_capped) > 0)
                {
                    cgbn_set(arith._env, gas, gas_capped);
                }

                // add to gas used the sent gas
                cgbn_add(arith._env, gas_used, gas_used, gas);

                // add the call stippend
                cgbn_add(arith._env, gas, gas, gas_stippend);

                // set the new gas limit
                new_message.set_gas_limit(gas);

                // set the byte code
                account_t *contract;
                contract = touch_state.get_account(contract_address, READ_CODE);

                new_message.set_byte_code(
                    contract->bytecode,
                    contract->code_size);

                uint8_t *call_data;
                size_t call_data_size;
                call_data = memory.get(
                    args_offset,
                    args_size,
                    error_code);
                arith.size_t_from_cgbn(call_data_size, args_size);

                new_message.set_data(call_data, call_data_size);

                if (valid_CALL(arith, new_message, touch_state))
                {
                    // new message done
                    // call the child
                    evm.child_CALL(
                        error_code,
                        new_message);
                    // todo return gas unused in child call
                    memory.grow_cost(args_offset,
                                     args_size,
                                     gas_used,
                                     error_code);

                    // compute the initcode gas cost
                    arith.initcode_cost(gas_used, args_size);
                }
                else
                {
                    bn_t child_success;
                    cgbn_set_ui32(arith._env, child_success, 0);
                    stack.push(child_success, error_code);
                    return_data.set(
                        NULL,
                        0);
                    // TODO: verify better if contains the GAS STIPPEND
                    cgbn_sub(arith._env, gas_used, gas_used, gas);
                    delete &new_message;
                }
            }
            else
            {
                delete &new_message;
            }
        }

        /**
         * Make a generic create call.
         * @param[in] arith The arithmetical environment.
         * @param[in] gas_limit The gas limit.
         * @param[inout] gas_used The gas used.
         * @param[out] error_code The error code.
         * @param[inout] stack The stack.
         * @param[in] message The current context message call.
         * @param[in] memory The memory.
         * @param[in] touch_state The touch state.
         * @param[out] evm The evm.
         * @param[in] new_message The new message call.
         * @param[in] args_offset The message offset for init code.
         * @param[in] args_size The message size for init code.
         * @param[out] return_data The return data.
         */
        __host__ __device__ __forceinline__ static void generic_CREATE(
            arith_t &arith,
            bn_t &gas_limit,
            bn_t &gas_used,
            uint32_t &error_code,
            stack_t &stack,
            message_t &message,
            memory_t &memory,
            touch_state_t &touch_state,
            evm_t &evm,
            message_t &new_message,
            bn_t &args_offset,
            bn_t &args_size,
            return_data_t &return_data)
        {

            #ifdef ONLY_CPU
            printf("CREATE: gas_used: %d\n", cgbn_get_ui32(arith._env, gas_used));
            #endif
            if (message.get_static_env())
            {
                error_code = ERROR_STATIC_CALL_CONTEXT_CREATE;
                delete &new_message;
            }
            else if (cgbn_compare_ui32(arith._env, args_size, MAX_INIT_CODE_SIZE) >= 0)
            {
                // EIP-3860
                error_code = ERROR_CREATE_INIT_CODE_SIZE_EXCEEDED;
                delete &new_message;
            }
            else
            {
                #ifdef ONLY_CPU
                printf("CREATE: gas_used: %d\n", cgbn_get_ui32(arith._env, gas_used));
                #endif
                // set the init code
                SHARED_MEMORY data_content_t initialisation_code;
                arith.size_t_from_cgbn(initialisation_code.size, args_size);
                initialisation_code.data = memory.get(
                    args_offset,
                    args_size,
                    error_code);
                new_message.set_byte_code(
                    initialisation_code.data,
                    initialisation_code.size);

                // // set the gas limit
                bn_t gas_capped;
                arith.max_gas_call(gas_capped, gas_limit, gas_used);
                new_message.set_gas_limit(gas_capped);

                // // add to gas used
                cgbn_add(arith._env, gas_used, gas_used, gas_capped);

                #ifdef ONLY_CPU
                bn_t pr_gas;
                cgbn_sub(arith._env, pr_gas, gas_limit, gas_used);
                printf("GENERIC_CREATE parent unused gas: %d\n", cgbn_get_ui32(arith._env, pr_gas));
                #endif

                // warm up the contract address
                bn_t contract_address;
                new_message.get_recipient(contract_address);
                account_t *account = touch_state.get_account(contract_address, READ_NONE);

                // setup return offset to null
                bn_t ret_offset, ret_size;
                cgbn_set_ui32(arith._env, ret_offset, 0);
                cgbn_set_ui32(arith._env, ret_size, 0);
                new_message.set_return_data_offset(ret_offset);
                new_message.set_return_data_size(ret_size);

                bn_t gas_capped;

                if (valid_CREATE(arith, new_message, touch_state))
                {
                    // increase the nonce if the sender is a contract
                    // TODO: seems like an akward think to do
                    // why in the parent and not in the child the nonce
                    // if the contract deployment fails the nonce is still
                    // increased?
                    #ifdef ONLY_CPU
                    printf("CREATE: gas_used: %d\n", cgbn_get_ui32(arith._env, gas_used));
                    #endif
                    bn_t sender;
                    new_message.get_sender(sender);
                    if (touch_state.is_contract(sender))
                    {
                        bn_t sender_nonce;
                        touch_state.get_account_nonce(sender, sender_nonce);
                        cgbn_add_ui32(arith._env, sender_nonce, sender_nonce, 1);
                        touch_state.set_account_nonce(sender, sender_nonce);
                    }
                    // new message done
                    // call the child
                    evm.child_CALL(
                        error_code,
                        new_message);

                    // memory.grow_cost(args_offset, args_size, gas_used, error_code); // CREATE_GAS_UPDATE: memory_expansion_cost

                }
                else
                {
                    bn_t child_success;
                    cgbn_set_ui32(arith._env, child_success, 0);
                    stack.push(child_success, error_code);
                    return_data.set(
                        NULL,
                        0);
                    delete &new_message;
                }
            }
        }

        /**
         * The STOP operation.
         * @param[out] return_data The return data.
         * @param[out] error_code The error code.
         */
        __host__ __device__ __forceinline__ static void operation_STOP(
            return_data_t &return_data,
            uint32_t &error_code)
        {
            return_data.set(
                NULL,
                0);
            error_code = ERR_RETURN;
        }

        /**
         * The CREATE operation.
         * @param[in] arith The arithmetical environment.
         * @param[in] gas_limit The gas limit.
         * @param[inout] gas_used The gas used.
         * @param[out] error_code The error code.
         * @param[inout] pc The program counter.
         * @param[inout] stack The stack.
         * @param[in] message The current context message call.
         * @param[in] memory The memory.
         * @param[in] touch_state The touch state.
         * @param[in] opcode The operation opcode
         * @param[in] keccak The keccak object.
         * @param[out] evm The evm.
         * @param[out] return_data The return data.
         */
        __host__ __device__ __forceinline__ static void operation_CREATE(
            arith_t &arith,
            bn_t &gas_limit,
            bn_t &gas_used,
            uint32_t &error_code,
            uint32_t &pc,
            stack_t &stack,
            message_t &message,
            memory_t &memory,
            touch_state_t &touch_state,
            uint8_t &opcode,
            keccak_t &keccak,
            evm_t &evm,
            return_data_t &return_data)
        {
            bn_t value, memory_offset, length;
            stack.pop(value, error_code);
            stack.pop(memory_offset, error_code);
            stack.pop(length, error_code);

            // create cost
            cgbn_add_ui32(arith._env, gas_used, gas_used, GAS_CREATE);// CREATE_GAS_UPDATE: static_gas 32000

<<<<<<< HEAD
            // add (gas_remaining / 64) to gas_used
            cgbn_sub(arith._env, temp, gas_limit, gas_used);
            cgbn_div_ui32(arith._env, temp, temp, 64);
            cgbn_add(arith._env, gas_used, gas_used, temp); // CREATE_GAS_UPDATE: add gl/64 to gas_used

            // compute the memory cost
            memory.grow_cost(memory_offset, length, gas_used, error_code); // CREATE_GAS_UPDATE: memory expansion cost

            cgbn_sub(arith._env, gas_passed_in, gas_limit, gas_used);

             if (arith.has_gas(gas_passed_in, gas_used, error_code))
=======
            #ifdef ONLY_CPU
            printf("CREATE: gas_used: %d\n", cgbn_get_ui32(arith._env, gas_used));
            printf("CREATE: memory_offset: %d\n", cgbn_get_ui32(arith._env, memory_offset));
            printf("CREATE: length: %d\n", cgbn_get_ui32(arith._env, length));
            #endif

            // compute the memory cost
            memory.grow_cost(
                memory_offset,
                length,
                gas_used,
                error_code);

                #ifdef ONLY_CPU
                printf("CREATE: gas_used: %d\n", cgbn_get_ui32(arith._env, gas_used));
                #endif
            // compute the initcode gas cost
            arith.initcode_cost(
               gas_used,
               length);

                #ifdef ONLY_CPU
                printf("CREATE: gas_used: %d\n", cgbn_get_ui32(arith._env, gas_used));
                #endif
            if (arith.has_gas(gas_limit, gas_used, error_code))
>>>>>>> 252aaef6
            {
                #ifdef ONLY_CPU
                printf("CREATE: gas_used: %d\n", cgbn_get_ui32(arith._env, gas_used));
                #endif
                bn_t sender_address;
                message.get_recipient(sender_address); // I_{a}
                bn_t sender_nonce;
                touch_state.get_account_nonce(sender_address, sender_nonce);

                // compute the address
                bn_t address;
                message_t::get_create_contract_address(
                    arith,
                    address,
                    sender_address,
                    sender_nonce,
                    keccak);

                message_t *new_message = new message_t(
                    arith,
                    sender_address,
                    address,
                    address,
                    gas_limit,
                    value,
                    message.get_depth() + 1,
                    opcode,
                    address,
                    NULL,
                    0,
                    NULL,
                    0,
                    memory_offset,
                    length,
                    message.get_static_env());

                generic_CREATE(
                    arith,
                    gas_limit,
                    gas_used,
                    error_code,
                    stack,
                    message,
                    memory,
                    touch_state,
                    evm,
                    *new_message,
                    memory_offset,
                    length,
                    return_data);

                cgbn_sub(arith._env, gas_used, gas_used, temp); // CREATE_GAS_UPDATE: deduct gl/64 from gas_used before return

                pc = pc + 1;
            }
        }

        /**
         * The CALL operation.
         * @param[in] arith The arithmetical environment.
         * @param[in] gas_limit The gas limit.
         * @param[inout] gas_used The gas used.
         * @param[out] error_code The error code.
         * @param[inout] pc The program counter.
         * @param[inout] stack The stack.
         * @param[in] message The current context message call.
         * @param[in] memory The memory.
         * @param[inout] touch_state The touch state.
         * @param[in] opcode The operation opcode
         * @param[out] evm The evm.
         * @param[out] return_data The return data.
         */
        __host__ __device__ __forceinline__ static void operation_CALL(
            arith_t &arith,
            bn_t &gas_limit,
            bn_t &gas_used,
            uint32_t &error_code,
            uint32_t &pc,
            stack_t &stack,
            message_t &message,
            memory_t &memory,
            touch_state_t &touch_state,
            uint8_t &opcode,
            evm_t &evm,
            return_data_t &return_data)
        {
            bn_t gas, address, value, args_offset, args_size, ret_offset, ret_size;
            stack.pop(gas, error_code);
            stack.pop(address, error_code);
            stack.pop(value, error_code);
            stack.pop(args_offset, error_code);
            stack.pop(args_size, error_code);
            stack.pop(ret_offset, error_code);
            stack.pop(ret_size, error_code);

            if (error_code == ERR_NONE)
            {
                // clean the address
                arith.address_conversion(address);
                bn_t sender;
                message.get_recipient(sender); // I_{a}
                bn_t recipient;
                cgbn_set(arith._env, recipient, address); // t
                bn_t contract_address;
                cgbn_set(arith._env, contract_address, address); // t
                bn_t storage_address;
                cgbn_set(arith._env, storage_address, address); // t

                message_t *new_message = new message_t(
                    arith,
                    sender,
                    recipient,
                    contract_address,
                    gas,
                    value,
                    message.get_depth() + 1,
                    opcode,
                    storage_address,
                    NULL,
                    0,
                    NULL,
                    0,
                    ret_offset,
                    ret_size,
                    message.get_static_env());

                generic_CALL(
                    arith,
                    gas_limit,
                    gas_used,
                    error_code,
                    stack,
                    message,
                    memory,
                    touch_state,
                    evm,
                    *new_message,
                    args_offset,
                    args_size,
                    return_data);

                pc = pc + 1;
            }
        }

        /**
         * The CALLCODE operation.
         * @param[in] arith The arithmetical environment.
         * @param[in] gas_limit The gas limit.
         * @param[inout] gas_used The gas used.
         * @param[out] error_code The error code.
         * @param[inout] pc The program counter.
         * @param[inout] stack The stack.
         * @param[in] message The current context message call.
         * @param[in] memory The memory.
         * @param[inout] touch_state The touch state.
         * @param[in] opcode The operation opcode
         * @param[out] evm The evm.
         * @param[out] return_data The return data.
        */
        __host__ __device__ __forceinline__ static void operation_CALLCODE(
            arith_t &arith,
            bn_t &gas_limit,
            bn_t &gas_used,
            uint32_t &error_code,
            uint32_t &pc,
            stack_t &stack,
            message_t &message,
            memory_t &memory,
            touch_state_t &touch_state,
            uint8_t &opcode,
            evm_t &evm,
            return_data_t &return_data)
        {
            bn_t gas, address, value, args_offset, args_size, ret_offset, ret_size;
            stack.pop(gas, error_code);
            stack.pop(address, error_code);
            stack.pop(value, error_code);
            stack.pop(args_offset, error_code);
            stack.pop(args_size, error_code);
            stack.pop(ret_offset, error_code);
            stack.pop(ret_size, error_code);

            if (error_code == ERR_NONE)
            {
                // clean the address
                arith.address_conversion(address);
                bn_t sender;
                message.get_recipient(sender); // I_{a}
                bn_t recipient;
                cgbn_set(arith._env, recipient, sender); // I_{a}
                bn_t contract_address;
                cgbn_set(arith._env, contract_address, address); // t
                bn_t storage_address;
                cgbn_set(arith._env, storage_address, sender); // I_{a}

                message_t *new_message = new message_t(
                    arith,
                    sender,
                    recipient,
                    contract_address,
                    gas,
                    value,
                    message.get_depth() + 1,
                    opcode,
                    storage_address,
                    NULL,
                    0,
                    NULL,
                    0,
                    ret_offset,
                    ret_size,
                    message.get_static_env());

                generic_CALL(
                    arith,
                    gas_limit,
                    gas_used,
                    error_code,
                    stack,
                    message,
                    memory,
                    touch_state,
                    evm,
                    *new_message,
                    args_offset,
                    args_size,
                    return_data);

                pc = pc + 1;
            }
        }

        /**
         * The RETURN operation.
         * @param[in] arith The arithmetical environment.
         * @param[in] gas_limit The gas limit.
         * @param[inout] gas_used The gas used.
         * @param[out] error_code The error code.
         * @param[in] stack The stack.
         * @param[in] memory The memory.
         * @param[out] return_data The return data.
        */
        __host__ __device__ __forceinline__ static void operation_RETURN(
            arith_t &arith,
            bn_t &gas_limit,
            bn_t &gas_used,
            uint32_t &error_code,
            stack_t &stack,
            memory_t &memory,
            return_data_t &return_data)
        {
            bn_t memory_offset, length;
            stack.pop(memory_offset, error_code);
            stack.pop(length, error_code);

            // TODO addback dynamic cost from sub execution

            if (error_code == ERR_NONE)
            {
                memory.grow_cost(
                    memory_offset,
                    length,
                    gas_used,
                    error_code);

                if (arith.has_gas(gas_limit, gas_used, error_code))
                {
                    uint8_t *data;
                    size_t data_size;
                    data = memory.get(
                        memory_offset,
                        length,
                        error_code);
                    arith.size_t_from_cgbn(data_size, length);

                    if (error_code == ERR_NONE)
                    {
                        return_data.set(
                            data,
                            data_size);
                        error_code = ERR_RETURN;
                    }
                }
            }
        }

        /**
         * The DELEGATECALL operation.
         * @param[in] arith The arithmetical environment.
         * @param[in] gas_limit The gas limit.
         * @param[inout] gas_used The gas used.
         * @param[out] error_code The error code.
         * @param[inout] pc The program counter.
         * @param[inout] stack The stack.
         * @param[in] message The current context message call.
         * @param[in] memory The memory.
         * @param[inout] touch_state The touch state.
         * @param[in] opcode The operation opcode
         * @param[out] evm The evm.
         * @param[out] return_data The return data.
        */
        __host__ __device__ __forceinline__ static void operation_DELEGATECALL(
            arith_t &arith,
            bn_t &gas_limit,
            bn_t &gas_used,
            uint32_t &error_code,
            uint32_t &pc,
            stack_t &stack,
            message_t &message,
            memory_t &memory,
            touch_state_t &touch_state,
            uint8_t &opcode,
            evm_t &evm,
            return_data_t &return_data)
        {
            bn_t gas, address, value, args_offset, args_size, ret_offset, ret_size;
            stack.pop(gas, error_code);
            stack.pop(address, error_code);
            message.get_value(value);
            stack.pop(args_offset, error_code);
            stack.pop(args_size, error_code);
            stack.pop(ret_offset, error_code);
            stack.pop(ret_size, error_code);

            if (error_code == ERR_NONE)
            {
                // clean the address
                arith.address_conversion(address);
                bn_t sender;
                message.get_sender(sender); // keep the message call sender I_{s}
                bn_t recipient;
                message.get_recipient(recipient); // I_{a}
                bn_t contract_address;
                cgbn_set(arith._env, contract_address, address); // t
                bn_t storage_address;
                message.get_recipient(storage_address); // I_{a}

                message_t *new_message = new message_t(
                    arith,
                    sender,
                    recipient,
                    contract_address,
                    gas,
                    value,
                    message.get_depth() + 1,
                    opcode,
                    storage_address,
                    NULL,
                    0,
                    NULL,
                    0,
                    ret_offset,
                    ret_size,
                    message.get_static_env());

                generic_CALL(
                    arith,
                    gas_limit,
                    gas_used,
                    error_code,
                    stack,
                    message,
                    memory,
                    touch_state,
                    evm,
                    *new_message,
                    args_offset,
                    args_size,
                    return_data);

                pc = pc + 1;
            }
        }

        /**
         * The CREATE2 operation.
         * @param[in] arith The arithmetical environment.
         * @param[in] gas_limit The gas limit.
         * @param[inout] gas_used The gas used.
         * @param[out] error_code The error code.
         * @param[inout] pc The program counter.
         * @param[inout] stack The stack.
         * @param[in] message The current context message call.
         * @param[in] memory The memory.
         * @param[inout] touch_state The touch state.
         * @param[in] opcode The operation opcode
         * @param[in] keccak The keccak object.
         * @param[out] evm The evm.
         * @param[out] return_data The return data.
         */
        __host__ __device__ __forceinline__ static void operation_CREATE2(
            arith_t &arith,
            bn_t &gas_limit,
            bn_t &gas_used,
            uint32_t &error_code,
            uint32_t &pc,
            stack_t &stack,
            message_t &message,
            memory_t &memory,
            touch_state_t &touch_state,
            uint8_t &opcode,
            keccak_t &keccak,
            evm_t &evm,
            return_data_t &return_data)
        {
            bn_t value, memory_offset, length, salt, gas_passed_in, temp;
            stack.pop(value, error_code);
            stack.pop(memory_offset, error_code);
            stack.pop(length, error_code);
            stack.pop(salt, error_code);

            // create cost
            cgbn_add_ui32(arith._env, gas_used, gas_used, GAS_CREATE); // CREATE2_GAS_UPDATE: static_gas 32000

            // compute the keccak gas cost
            arith.keccak_cost(gas_used, length); // CREATE2_GAS_UPDATE: keccak_cost

            // add (gas_remaining / 64) to gas_used
            cgbn_sub(arith._env, temp, gas_limit, gas_used);
            cgbn_div_ui32(arith._env, temp, temp, 64);
            cgbn_add(arith._env, gas_used, gas_used, temp); // CREATE2_GAS_UPDATE: add gl/64 to gas_used

            // compute the memory cost
            memory.grow_cost(memory_offset, length, gas_used, error_code);

            // compute the initcode gas cost.
            // arith.initcode_cost(gas_used, length); // TODO: uncomment will cause test fail, likely this is gas is calculated somewhere else

            cgbn_sub(arith._env, gas_passed_in, gas_limit, gas_used);

            if (arith.has_gas(gas_passed_in, gas_used, error_code))
            {
                SHARED_MEMORY data_content_t initialisation_code;

                arith.size_t_from_cgbn(initialisation_code.size, length);
                initialisation_code.data = memory.get(
                    memory_offset,
                    length,
                    error_code);

                bn_t sender_address;
                message.get_recipient(sender_address); // I_{a}

                // compute the address
                bn_t address;
                message_t::get_create2_contract_address(
                    arith,
                    address,
                    sender_address,
                    salt,
                    initialisation_code,
                    keccak);

                // create the message
                message_t *new_message = new message_t(
                    arith,
                    sender_address,
                    address,
                    address,
                    gas_passed_in,
                    value,
                    message.get_depth() + 1,
                    opcode,
                    address,
                    NULL,
                    0,
                    NULL,
                    0,
                    memory_offset,
                    length,
                    message.get_static_env());

                generic_CREATE(
                    arith,
                    gas_passed_in,
                    gas_used,
                    error_code,
                    stack,
                    message,
                    memory,
                    touch_state,
                    evm,
                    *new_message,
                    memory_offset,
                    length,
                    return_data);

                cgbn_sub(arith._env, gas_used, gas_used, temp); // CREATE2_GAS_UPDATE: deduct gl/64 from gas_used before return
                pc = pc + 1;
            }
        }

        /**
         * The STATICCALL operation.
         * @param[in] arith The arithmetical environment.
         * @param[in] gas_limit The gas limit.
         * @param[inout] gas_used The gas used.
         * @param[out] error_code The error code.
         * @param[inout] pc The program counter.
         * @param[inout] stack The stack.
         * @param[in] message The current context message call.
         * @param[in] memory The memory.
         * @param[inout] touch_state The touch state.
         * @param[in] opcode The operation opcode
         * @param[out] evm The evm.
         * @param[out] return_data The return data.
        */
        __host__ __device__ __forceinline__ static void operation_STATICCALL(
            arith_t &arith,
            bn_t &gas_limit,
            bn_t &gas_used,
            uint32_t &error_code,
            uint32_t &pc,
            stack_t &stack,
            message_t &message,
            memory_t &memory,
            touch_state_t &touch_state,
            uint8_t &opcode,
            evm_t &evm,
            return_data_t &return_data)
        {
            bn_t gas, address, value, args_offset, args_size, ret_offset, ret_size;
            stack.pop(gas, error_code);
            stack.pop(address, error_code);
            cgbn_set_ui32(arith._env, value, 0);
            stack.pop(args_offset, error_code);
            stack.pop(args_size, error_code);
            stack.pop(ret_offset, error_code);
            stack.pop(ret_size, error_code);

            if (error_code == ERR_NONE)
            {
                // clean the address
                arith.address_conversion(address);
                bn_t sender;
                message.get_recipient(sender); // I_{a}
                bn_t recipient;
                cgbn_set(arith._env, recipient, address); // t
                bn_t contract_address;
                cgbn_set(arith._env, contract_address, address); // t
                bn_t storage_address;
                cgbn_set(arith._env, storage_address, address); // t

                message_t *new_message = new message_t(
                    arith,
                    sender,
                    recipient,
                    contract_address,
                    gas,
                    value,
                    message.get_depth() + 1,
                    opcode,
                    storage_address,
                    NULL,
                    0,
                    NULL,
                    0,
                    ret_offset,
                    ret_size,
                    1);

                generic_CALL(
                    arith,
                    gas_limit,
                    gas_used,
                    error_code,
                    stack,
                    message,
                    memory,
                    touch_state,
                    evm,
                    *new_message,
                    args_offset,
                    args_size,
                    return_data);

                pc = pc + 1;
            }
        }

        /**
         * The REVERT operation.
         * @param[in] arith The arithmetical environment.
         * @param[in] gas_limit The gas limit.
         * @param[inout] gas_used The gas used.
         * @param[out] error_code The error code.
         * @param[in] stack The stack.
         * @param[in] memory The memory.
         * @param[out] return_data The return data.
        */
        __host__ __device__ __forceinline__ static void operation_REVERT(
            arith_t &arith,
            bn_t &gas_limit,
            bn_t &gas_used,
            uint32_t &error_code,
            stack_t &stack,
            memory_t &memory,
            return_data_t &return_data)
        {
            bn_t memory_offset, length;
            stack.pop(memory_offset, error_code);
            stack.pop(length, error_code);

            if (error_code == ERR_NONE)
            {
                memory.grow_cost(
                    memory_offset,
                    length,
                    gas_used,
                    error_code);

                if (arith.has_gas(gas_limit, gas_used, error_code))
                {
                    uint8_t *data;
                    size_t data_size;
                    data = memory.get(
                        memory_offset,
                        length,
                        error_code);
                    arith.size_t_from_cgbn(data_size, length);

                    if (error_code == ERR_NONE)
                    {
                        return_data.set(
                            data,
                            data_size);

                        error_code = ERR_REVERT;
                    }
                }
            }
        }

        /**
         * The INVALID operation.
         * @param[out] error_code The error code.
        */
        __host__ __device__ __forceinline__ static void operation_INVALID(
            uint32_t &error_code)
        {
            error_code = ERR_NOT_IMPLEMENTED;
        }

        /**
         * The SELFDESTRUCT operation.
         * @param[in] arith The arithmetical environment.
         * @param[in] gas_limit The gas limit.
         * @param[inout] gas_used The gas used.
         * @param[out] error_code The error code.
         * @param[inout] pc The program counter.
         * @param[inout] stack The stack.
         * @param[in] message The current context message call.
         * @param[inout] touch_state The touch state.
         * @param[out] return_data The return data.
         * @param[out] evm The evm.
        */
        __host__ __device__ __forceinline__ static void operation_SELFDESTRUCT(
            arith_t &arith,
            bn_t &gas_limit,
            bn_t &gas_used,
            uint32_t &error_code,
            uint32_t &pc,
            stack_t &stack,
            message_t &message,
            touch_state_t &touch_state,
            return_data_t &return_data,
            evm_t &evm)
        {
            if (message.get_static_env())
            {
                error_code = ERROR_STATIC_CALL_CONTEXT_SELFDESTRUCT;
            }
            else
            {
                bn_t recipient;
                stack.pop(recipient, error_code);

                cgbn_add_ui32(arith._env, gas_used, gas_used, GAS_SELFDESTRUCT);

                bn_t dummy_gas;
                cgbn_set_ui32(arith._env, dummy_gas, 0);
                touch_state.charge_gas_access_account(
                    recipient,
                    dummy_gas);
                if (cgbn_compare_ui32(arith._env, dummy_gas, GAS_WARM_ACCESS) != 0)
                {
                    cgbn_add_ui32(arith._env, gas_used, gas_used, GAS_COLD_ACCOUNT_ACCESS);
                }

                bn_t sender;
                message.get_recipient(sender); // I_{a}
                bn_t sender_balance;
                touch_state.get_account_balance(sender, sender_balance);

                if (cgbn_compare_ui32(arith._env, sender_balance, 0) > 0)
                {
                    if (touch_state.is_empty_account(recipient))
                    {
                        cgbn_add_ui32(arith._env, gas_used, gas_used, GAS_NEW_ACCOUNT);
                    }
                }

                if (arith.has_gas(gas_limit, gas_used, error_code))
                {
                    bn_t recipient_balance;
                    touch_state.get_account_balance(recipient, recipient_balance);

                    if (cgbn_compare(arith._env, recipient, sender) != 0)
                    {
                        cgbn_add(arith._env, recipient_balance, recipient_balance, sender_balance);
                        touch_state.set_account_balance(recipient, recipient_balance);
                    }
                    cgbn_set_ui32(arith._env, sender_balance, 0);
                    touch_state.set_account_balance(sender, sender_balance);
                    // TODO: delete or not the storage/code?
                    touch_state.delete_account(sender);

                    return_data.set(
                        NULL,
                        0);
                    error_code = ERR_RETURN;
                }
            }
        }
    };

    /**
     * Run the transaction execution.
     * @param[out] error_code The error code.
    */
    __host__ __device__ void run(
        uint32_t &error_code)
    {
        // get the first message call from transaction
        _message_ptrs[_depth] = _transaction->get_message_call(*_accessed_state, *_keccak);
        // process the transaction
        bn_t intrsinc_gas_used;
        start_TRANSACTION(intrsinc_gas_used, error_code);
        start_CALL(error_code);
        // if it is a invalid transaction or not enough gas to start the call
        if (error_code != ERR_NONE)
        {
            finish_TRANSACTION(error_code);
            free_CALL();
            return;
        }
        // add the transaction cost
        cgbn_add(_arith._env, _gas_useds[_depth], _gas_useds[_depth], intrsinc_gas_used);
        // run the message call
        uint32_t execution_step = 0;
        while (
            (execution_step < MAX_EXECUTION_STEPS))
        {

            // if the program counter is out of bounds
            // it is a STOP operation
            if (_pcs[_depth] >= _code_size)
            {
                _opcode = OP_STOP;
            }
            else
            {
                _opcode = _bytecode[_pcs[_depth]];
            }
            // ONE_THREAD_PER_INSTANCE(printf("pc: %d opcode: %d\n", _pcs[_depth], _opcode);)
#ifdef TRACER
            _trace_pc = _pcs[_depth];
            _trace_opcode = _opcode;
            _tracer->push(
                _trace_address,
                _trace_pc,
                _depth,
                _trace_opcode,
                *_stack_ptrs[_depth],
                *_memory_ptrs[_depth],
                *_touch_state_ptrs[_depth],
                _gas_useds[_depth],
                _gas_limit,
                _gas_refunds[_depth],
                error_code);

#endif
            // PUSHX
            if (((_opcode & 0xF0) == 0x60) || ((_opcode & 0xF0) == 0x70))
            {
                stack_operations::operation_PUSHX(
                    _arith,
                    _gas_limit,
                    _gas_useds[_depth],
                    error_code,
                    _pcs[_depth],
                    *_stack_ptrs[_depth],
                    _bytecode,
                    _code_size,
                    _opcode);
            }
            else if ((_opcode & 0xF0) == 0x80) // DUPX
            {
                stack_operations::operation_DUPX(
                    _arith,
                    _gas_limit,
                    _gas_useds[_depth],
                    error_code,
                    _pcs[_depth],
                    *_stack_ptrs[_depth],
                    _opcode);
            }
            else if ((_opcode & 0xF0) == 0x90) // SWAPX
            {
                stack_operations::operation_SWAPX(
                    _arith,
                    _gas_limit,
                    _gas_useds[_depth],
                    error_code,
                    _pcs[_depth],
                    *_stack_ptrs[_depth],
                    _opcode);
            }
            else if ((_opcode & 0xF0) == 0xA0) // LOGX
            {
                internal_operations::operation_LOGX(
                    _arith,
                    _gas_limit,
                    _gas_useds[_depth],
                    error_code,
                    _pcs[_depth],
                    *_stack_ptrs[_depth],
                    *_memory_ptrs[_depth],
                    *_message_ptrs[_depth],
                    *_log_state_ptrs[_depth],
                    _opcode);
            }
            else
            {
                // Depending on the opcode execute the operation
                switch (_opcode)
                {
                case OP_STOP: // STOP
                {
                    if (_depth == 0)
                    {
                        system_operations::operation_STOP(
                            *_final_return_data,
                            error_code);
                    }
                    else
                    {
                        system_operations::operation_STOP(
                            *_last_return_data_ptrs[_depth - 1],
                            error_code);
                    }
                }
                break;
                case OP_ADD: // ADD
                {
                    arithmetic_operations::operation_ADD(
                        _arith,
                        _gas_limit,
                        _gas_useds[_depth],
                        error_code,
                        _pcs[_depth],
                        *_stack_ptrs[_depth]);
                }
                break;
                case OP_MUL: // MUL
                {
                    arithmetic_operations::operation_MUL(
                        _arith,
                        _gas_limit,
                        _gas_useds[_depth],
                        error_code,
                        _pcs[_depth],
                        *_stack_ptrs[_depth]);
                }
                break;
                case OP_SUB: // SUB
                {
                    arithmetic_operations::operation_SUB(
                        _arith,
                        _gas_limit,
                        _gas_useds[_depth],
                        error_code,
                        _pcs[_depth],
                        *_stack_ptrs[_depth]);
                }
                break;
                case OP_DIV: // DIV
                {
                    arithmetic_operations::operation_DIV(
                        _arith,
                        _gas_limit,
                        _gas_useds[_depth],
                        error_code,
                        _pcs[_depth],
                        *_stack_ptrs[_depth]);
                }
                break;
                case OP_SDIV: // SDIV
                {
                    arithmetic_operations::operation_SDIV(
                        _arith,
                        _gas_limit,
                        _gas_useds[_depth],
                        error_code,
                        _pcs[_depth],
                        *_stack_ptrs[_depth]);
                }
                break;
                case OP_MOD: // MOD
                {
                    arithmetic_operations::operation_MOD(
                        _arith,
                        _gas_limit,
                        _gas_useds[_depth],
                        error_code,
                        _pcs[_depth],
                        *_stack_ptrs[_depth]);
                }
                break;
                case OP_SMOD: // SMOD
                {
                    arithmetic_operations::operation_SMOD(
                        _arith,
                        _gas_limit,
                        _gas_useds[_depth],
                        error_code,
                        _pcs[_depth],
                        *_stack_ptrs[_depth]);
                }
                break;
                case OP_ADDMOD: // ADDMOD
                {
                    arithmetic_operations::operation_ADDMOD(
                        _arith,
                        _gas_limit,
                        _gas_useds[_depth],
                        error_code,
                        _pcs[_depth],
                        *_stack_ptrs[_depth]);
                }
                break;
                case OP_MULMOD: // MULMOD
                {
                    arithmetic_operations::operation_MULMOD(
                        _arith,
                        _gas_limit,
                        _gas_useds[_depth],
                        error_code,
                        _pcs[_depth],
                        *_stack_ptrs[_depth]);
                }
                break;
                case OP_EXP: // EXP
                {
                    arithmetic_operations::operation_EXP(
                        _arith,
                        _gas_limit,
                        _gas_useds[_depth],
                        error_code,
                        _pcs[_depth],
                        *_stack_ptrs[_depth]);
                }
                break;
                case OP_SIGNEXTEND: // SIGNEXTEND
                {
                    arithmetic_operations::operation_SIGNEXTEND(
                        _arith,
                        _gas_limit,
                        _gas_useds[_depth],
                        error_code,
                        _pcs[_depth],
                        *_stack_ptrs[_depth]);
                }
                break;
                case OP_LT: // LT
                {
                    comparison_operations::operation_LT(
                        _arith,
                        _gas_limit,
                        _gas_useds[_depth],
                        error_code,
                        _pcs[_depth],
                        *_stack_ptrs[_depth]);
                }
                break;
                case OP_GT: // GT
                {
                    comparison_operations::operation_GT(
                        _arith,
                        _gas_limit,
                        _gas_useds[_depth],
                        error_code,
                        _pcs[_depth],
                        *_stack_ptrs[_depth]);
                }
                break;
                case OP_SLT: // SLT
                {
                    comparison_operations::operation_SLT(
                        _arith,
                        _gas_limit,
                        _gas_useds[_depth],
                        error_code,
                        _pcs[_depth],
                        *_stack_ptrs[_depth]);
                }
                break;
                case OP_SGT: // SGT
                {
                    comparison_operations::operation_SGT(
                        _arith,
                        _gas_limit,
                        _gas_useds[_depth],
                        error_code,
                        _pcs[_depth],
                        *_stack_ptrs[_depth]);
                }
                break;
                case OP_EQ: // EQ
                {
                    comparison_operations::operation_EQ(
                        _arith,
                        _gas_limit,
                        _gas_useds[_depth],
                        error_code,
                        _pcs[_depth],
                        *_stack_ptrs[_depth]);
                }
                break;
                case OP_ISZERO: // ISZERO
                {
                    comparison_operations::operation_ISZERO(
                        _arith,
                        _gas_limit,
                        _gas_useds[_depth],
                        error_code,
                        _pcs[_depth],
                        *_stack_ptrs[_depth]);
                }
                break;
                case OP_AND: // AND
                {
                    bitwise_operations::operation_AND(
                        _arith,
                        _gas_limit,
                        _gas_useds[_depth],
                        error_code,
                        _pcs[_depth],
                        *_stack_ptrs[_depth]);
                }
                break;
                case OP_OR: // OR
                {
                    bitwise_operations::operation_OR(
                        _arith,
                        _gas_limit,
                        _gas_useds[_depth],
                        error_code,
                        _pcs[_depth],
                        *_stack_ptrs[_depth]);
                }
                break;
                case OP_XOR: // XOR
                {
                    bitwise_operations::operation_XOR(
                        _arith,
                        _gas_limit,
                        _gas_useds[_depth],
                        error_code,
                        _pcs[_depth],
                        *_stack_ptrs[_depth]);
                }
                break;
                case OP_NOT: // NOT
                {
                    bitwise_operations::operation_NOT(
                        _arith,
                        _gas_limit,
                        _gas_useds[_depth],
                        error_code,
                        _pcs[_depth],
                        *_stack_ptrs[_depth]);
                }
                break;
                case OP_BYTE: // BYTE
                {
                    bitwise_operations::operation_BYTE(
                        _arith,
                        _gas_limit,
                        _gas_useds[_depth],
                        error_code,
                        _pcs[_depth],
                        *_stack_ptrs[_depth]);
                }
                break;
                case OP_SHL: // SHL
                {
                    bitwise_operations::operation_SHL(
                        _arith,
                        _gas_limit,
                        _gas_useds[_depth],
                        error_code,
                        _pcs[_depth],
                        *_stack_ptrs[_depth]);
                }
                break;
                case OP_SHR: // SHR
                {
                    bitwise_operations::operation_SHR(
                        _arith,
                        _gas_limit,
                        _gas_useds[_depth],
                        error_code,
                        _pcs[_depth],
                        *_stack_ptrs[_depth]);
                }
                break;
                case OP_SAR: // SAR
                {
                    bitwise_operations::operation_SAR(
                        _arith,
                        _gas_limit,
                        _gas_useds[_depth],
                        error_code,
                        _pcs[_depth],
                        *_stack_ptrs[_depth]);
                }
                break;
                case OP_SHA3: // SHA3
                {
                    environmental_operations::operation_SHA3(
                        _arith,
                        _gas_limit,
                        _gas_useds[_depth],
                        error_code,
                        _pcs[_depth],
                        *_stack_ptrs[_depth],
                        *_keccak,
                        *_memory_ptrs[_depth]);
                }
                break;
                case OP_ADDRESS: // ADDRESS
                {
                    environmental_operations::operation_ADDRESS(
                        _arith,
                        _gas_limit,
                        _gas_useds[_depth],
                        error_code,
                        _pcs[_depth],
                        *_stack_ptrs[_depth],
                        *_message_ptrs[_depth]);
                }
                break;
                case OP_BALANCE: // BALANCE
                {
                    environmental_operations::operation_BALANCE(
                        _arith,
                        _gas_limit,
                        _gas_useds[_depth],
                        error_code,
                        _pcs[_depth],
                        *_stack_ptrs[_depth],
                        *_touch_state_ptrs[_depth]);
                }
                break;
                case OP_ORIGIN: // ORIGIN
                {
                    environmental_operations::operation_ORIGIN(
                        _arith,
                        _gas_limit,
                        _gas_useds[_depth],
                        error_code,
                        _pcs[_depth],
                        *_stack_ptrs[_depth],
                        *_transaction);
                }
                break;
                case OP_CALLER: // CALLER
                {
                    environmental_operations::operation_CALLER(
                        _arith,
                        _gas_limit,
                        _gas_useds[_depth],
                        error_code,
                        _pcs[_depth],
                        *_stack_ptrs[_depth],
                        *_message_ptrs[_depth]);
                }
                break;
                case OP_CALLVALUE: // CALLVALUE
                {
                    environmental_operations::operation_CALLVALUE(
                        _arith,
                        _gas_limit,
                        _gas_useds[_depth],
                        error_code,
                        _pcs[_depth],
                        *_stack_ptrs[_depth],
                        *_message_ptrs[_depth]);
                }
                break;
                case OP_CALLDATALOAD: // CALLDATALOAD
                {
                    environmental_operations::operation_CALLDATALOAD(
                        _arith,
                        _gas_limit,
                        _gas_useds[_depth],
                        error_code,
                        _pcs[_depth],
                        *_stack_ptrs[_depth],
                        *_message_ptrs[_depth]);
                }
                break;
                case OP_CALLDATASIZE: // CALLDATASIZE
                {
                    environmental_operations::operation_CALLDATASIZE(
                        _arith,
                        _gas_limit,
                        _gas_useds[_depth],
                        error_code,
                        _pcs[_depth],
                        *_stack_ptrs[_depth],
                        *_message_ptrs[_depth]);
                }
                break;
                case OP_CALLDATACOPY: // CALLDATACOPY
                {
                    environmental_operations::operation_CALLDATACOPY(
                        _arith,
                        _gas_limit,
                        _gas_useds[_depth],
                        error_code,
                        _pcs[_depth],
                        *_stack_ptrs[_depth],
                        *_message_ptrs[_depth],
                        *_memory_ptrs[_depth]);
                }
                break;
                case OP_CODESIZE: // CODESIZE
                {
                    environmental_operations::operation_CODESIZE(
                        _arith,
                        _gas_limit,
                        _gas_useds[_depth],
                        error_code,
                        _pcs[_depth],
                        *_stack_ptrs[_depth],
                        *_message_ptrs[_depth]);
                }
                break;
                case OP_CODECOPY: // CODECOPY
                {
                    environmental_operations::operation_CODECOPY(
                        _arith,
                        _gas_limit,
                        _gas_useds[_depth],
                        error_code,
                        _pcs[_depth],
                        *_stack_ptrs[_depth],
                        *_message_ptrs[_depth],
                        *_memory_ptrs[_depth]);
                }
                break;
                case OP_GASPRICE: // GASPRICE
                {
                    environmental_operations::operation_GASPRICE(
                        _arith,
                        _gas_limit,
                        _gas_useds[_depth],
                        error_code,
                        _pcs[_depth],
                        *_stack_ptrs[_depth],
                        *_block,
                        *_transaction);
                }
                break;
                case OP_EXTCODESIZE: // EXTCODESIZE
                {
                    environmental_operations::operation_EXTCODESIZE(
                        _arith,
                        _gas_limit,
                        _gas_useds[_depth],
                        error_code,
                        _pcs[_depth],
                        *_stack_ptrs[_depth],
                        *_touch_state_ptrs[_depth]);
                }
                break;
                case OP_EXTCODECOPY: // EXTCODECOPY
                {
                    environmental_operations::operation_EXTCODECOPY(
                        _arith,
                        _gas_limit,
                        _gas_useds[_depth],
                        error_code,
                        _pcs[_depth],
                        *_stack_ptrs[_depth],
                        *_touch_state_ptrs[_depth],
                        *_memory_ptrs[_depth]);
                }
                break;
                case OP_RETURNDATASIZE: // RETURNDATASIZE
                {
                    environmental_operations::operation_RETURNDATASIZE(
                        _arith,
                        _gas_limit,
                        _gas_useds[_depth],
                        error_code,
                        _pcs[_depth],
                        *_stack_ptrs[_depth],
                        *_last_return_data_ptrs[_depth]);
                }
                break;
                case OP_RETURNDATACOPY: // RETURNDATACOPY
                {
                    environmental_operations::operation_RETURNDATACOPY(
                        _arith,
                        _gas_limit,
                        _gas_useds[_depth],
                        error_code,
                        _pcs[_depth],
                        *_stack_ptrs[_depth],
                        *_memory_ptrs[_depth],
                        *_last_return_data_ptrs[_depth]);
                }
                break;
                case OP_EXTCODEHASH: // EXTCODEHASH
                {
                    environmental_operations::operation_EXTCODEHASH(
                        _arith,
                        _gas_limit,
                        _gas_useds[_depth],
                        error_code,
                        _pcs[_depth],
                        *_stack_ptrs[_depth],
                        *_touch_state_ptrs[_depth],
                        *_keccak);
                }
                break;
                case OP_BLOCKHASH: // BLOCKHASH
                {
                    block_operations::operation_BLOCKHASH(
                        _arith,
                        _gas_limit,
                        _gas_useds[_depth],
                        error_code,
                        _pcs[_depth],
                        *_stack_ptrs[_depth],
                        *_block);
                }
                break;
                case OP_COINBASE: // COINBASE
                {
                    block_operations::operation_COINBASE(
                        _arith,
                        _gas_limit,
                        _gas_useds[_depth],
                        error_code,
                        _pcs[_depth],
                        *_stack_ptrs[_depth],
                        *_block);
                }
                break;
                case OP_TIMESTAMP: // TIMESTAMP
                {
                    block_operations::operation_TIMESTAMP(
                        _arith,
                        _gas_limit,
                        _gas_useds[_depth],
                        error_code,
                        _pcs[_depth],
                        *_stack_ptrs[_depth],
                        *_block);
                }
                break;
                case OP_NUMBER: // NUMBER
                {
                    block_operations::operation_NUMBER(
                        _arith,
                        _gas_limit,
                        _gas_useds[_depth],
                        error_code,
                        _pcs[_depth],
                        *_stack_ptrs[_depth],
                        *_block);
                }
                break;
                case OP_DIFFICULTY: // DIFFICULTY
                {
                    block_operations::operation_PREVRANDAO(
                        _arith,
                        _gas_limit,
                        _gas_useds[_depth],
                        error_code,
                        _pcs[_depth],
                        *_stack_ptrs[_depth],
                        *_block);
                }
                break;
                case OP_GASLIMIT: // GASLIMIT
                {
                    block_operations::operation_GASLIMIT(
                        _arith,
                        _gas_limit,
                        _gas_useds[_depth],
                        error_code,
                        _pcs[_depth],
                        *_stack_ptrs[_depth],
                        *_block);
                }
                break;
                case OP_CHAINID: // CHAINID
                {
                    block_operations::operation_CHAINID(
                        _arith,
                        _gas_limit,
                        _gas_useds[_depth],
                        error_code,
                        _pcs[_depth],
                        *_stack_ptrs[_depth],
                        *_block);
                }
                break;
                case OP_SELFBALANCE: // SELFBALANCE
                {
                    environmental_operations::operation_SELFBALANCE(
                        _arith,
                        _gas_limit,
                        _gas_useds[_depth],
                        error_code,
                        _pcs[_depth],
                        *_stack_ptrs[_depth],
                        *_touch_state_ptrs[_depth],
                        *_message_ptrs[_depth]);
                }
                break;
                case OP_BASEFEE: // BASEFEE
                {
                    block_operations::operation_BASEFEE(
                        _arith,
                        _gas_limit,
                        _gas_useds[_depth],
                        error_code,
                        _pcs[_depth],
                        *_stack_ptrs[_depth],
                        *_block);
                }
                break;
                case OP_POP: // POP
                {
                    stack_operations::operation_POP(
                        _arith,
                        _gas_limit,
                        _gas_useds[_depth],
                        error_code,
                        _pcs[_depth],
                        *_stack_ptrs[_depth]);
                }
                break;
                case OP_MLOAD: // MLOAD
                {
                    internal_operations::operation_MLOAD(
                        _arith,
                        _gas_limit,
                        _gas_useds[_depth],
                        error_code,
                        _pcs[_depth],
                        *_stack_ptrs[_depth],
                        *_memory_ptrs[_depth]);
                }
                break;
                case OP_MSTORE: // MSTORE
                {
                    internal_operations::operation_MSTORE(
                        _arith,
                        _gas_limit,
                        _gas_useds[_depth],
                        error_code,
                        _pcs[_depth],
                        *_stack_ptrs[_depth],
                        *_memory_ptrs[_depth]);
                }
                break;
                case OP_MSTORE8: // MSTORE8
                {
                    internal_operations::operation_MSTORE8(
                        _arith,
                        _gas_limit,
                        _gas_useds[_depth],
                        error_code,
                        _pcs[_depth],
                        *_stack_ptrs[_depth],
                        *_memory_ptrs[_depth]);
                }
                break;
                case OP_SLOAD: // SLOAD
                {
                    internal_operations::operation_SLOAD(
                        _arith,
                        _gas_limit,
                        _gas_useds[_depth],
                        error_code,
                        _pcs[_depth],
                        *_stack_ptrs[_depth],
                        *_touch_state_ptrs[_depth],
                        *_message_ptrs[_depth]);
                }
                break;
                case OP_SSTORE: // SSTORE
                {
                    internal_operations::operation_SSTORE(
                        _arith,
                        _gas_limit,
                        _gas_useds[_depth],
                        _gas_refunds[_depth],
                        error_code,
                        _pcs[_depth],
                        *_stack_ptrs[_depth],
                        *_touch_state_ptrs[_depth],
                        *_message_ptrs[_depth]);
                }
                break;
                case OP_JUMP: // JUMP
                {
                    internal_operations::operation_JUMP(
                        _arith,
                        _gas_limit,
                        _gas_useds[_depth],
                        error_code,
                        _pcs[_depth],
                        *_stack_ptrs[_depth],
                        *_jump_destinations);
                }
                break;
                case OP_JUMPI: // JUMPI
                {
                    internal_operations::operation_JUMPI(
                        _arith,
                        _gas_limit,
                        _gas_useds[_depth],
                        error_code,
                        _pcs[_depth],
                        *_stack_ptrs[_depth],
                        *_jump_destinations);
                }
                break;
                case OP_PC: // PC
                {
                    internal_operations::operation_PC(
                        _arith,
                        _gas_limit,
                        _gas_useds[_depth],
                        error_code,
                        _pcs[_depth],
                        *_stack_ptrs[_depth]);
                }
                break;
                case OP_MSIZE: // MSIZE
                {
                    internal_operations::operation_MSIZE(
                        _arith,
                        _gas_limit,
                        _gas_useds[_depth],
                        error_code,
                        _pcs[_depth],
                        *_stack_ptrs[_depth],
                        *_memory_ptrs[_depth]);
                }
                break;
                case OP_GAS: // GAS
                {
                    internal_operations::operation_GAS(
                        _arith,
                        _gas_limit,
                        _gas_useds[_depth],
                        error_code,
                        _pcs[_depth],
                        *_stack_ptrs[_depth]);
                }
                break;
                case OP_JUMPDEST: // JUMPDEST
                {
                    internal_operations::operation_JUMPDEST(
                        _arith,
                        _gas_limit,
                        _gas_useds[_depth],
                        error_code,
                        _pcs[_depth]);
                }
                break;
                case OP_PUSH0: // PUSH0
                {
                    stack_operations::operation_PUSH0(
                        _arith,
                        _gas_limit,
                        _gas_useds[_depth],
                        error_code,
                        _pcs[_depth],
                        *_stack_ptrs[_depth]);
                }
                break;
                case OP_CREATE: // CREATE
                {
                    system_operations::operation_CREATE(
                        _arith,
                        _gas_limit,
                        _gas_useds[_depth],
                        error_code,
                        _pcs[_depth],
                        *_stack_ptrs[_depth],
                        *_message_ptrs[_depth],
                        *_memory_ptrs[_depth],
                        *_touch_state_ptrs[_depth],
                        _opcode,
                        *_keccak,
                        *this,
                        *_last_return_data_ptrs[_depth]);
                }
                break;
                case OP_CALL: // CALL
                {
                    system_operations::operation_CALL(
                        _arith,
                        _gas_limit,
                        _gas_useds[_depth],
                        error_code,
                        _pcs[_depth],
                        *_stack_ptrs[_depth],
                        *_message_ptrs[_depth],
                        *_memory_ptrs[_depth],
                        *_touch_state_ptrs[_depth],
                        _opcode,
                        *this,
                        *_last_return_data_ptrs[_depth]);
                }
                break;
                case OP_CALLCODE: // CALLCODE
                {
                    system_operations::operation_CALLCODE(
                        _arith,
                        _gas_limit,
                        _gas_useds[_depth],
                        error_code,
                        _pcs[_depth],
                        *_stack_ptrs[_depth],
                        *_message_ptrs[_depth],
                        *_memory_ptrs[_depth],
                        *_touch_state_ptrs[_depth],
                        _opcode,
                        *this,
                        *_last_return_data_ptrs[_depth]);
                }
                break;
                case OP_RETURN: // RETURN
                {
                    if (_depth == 0)
                    {
                        system_operations::operation_RETURN(
                            _arith,
                            _gas_limit,
                            _gas_useds[_depth],
                            error_code,
                            *_stack_ptrs[_depth],
                            *_memory_ptrs[_depth],
                            *_final_return_data);
                    }
                    else
                    {
                        system_operations::operation_RETURN(
                            _arith,
                            _gas_limit,
                            _gas_useds[_depth],
                            error_code,
                            *_stack_ptrs[_depth],
                            *_memory_ptrs[_depth],
                            *_last_return_data_ptrs[_depth - 1]);
                    }
                }
                break;
                case OP_DELEGATECALL: // DELEGATECALL
                {
                    system_operations::operation_DELEGATECALL(
                        _arith,
                        _gas_limit,
                        _gas_useds[_depth],
                        error_code,
                        _pcs[_depth],
                        *_stack_ptrs[_depth],
                        *_message_ptrs[_depth],
                        *_memory_ptrs[_depth],
                        *_touch_state_ptrs[_depth],
                        _opcode,
                        *this,
                        *_last_return_data_ptrs[_depth]);
                }
                break;
                case OP_CREATE2: // CREATE2
                {
                    system_operations::operation_CREATE2(
                        _arith,
                        _gas_limit,
                        _gas_useds[_depth],
                        error_code,
                        _pcs[_depth],
                        *_stack_ptrs[_depth],
                        *_message_ptrs[_depth],
                        *_memory_ptrs[_depth],
                        *_touch_state_ptrs[_depth],
                        _opcode,
                        *_keccak,
                        *this,
                        *_last_return_data_ptrs[_depth]);
                }
                break;
                case OP_STATICCALL: // STATICCALL
                {
                    system_operations::operation_STATICCALL(
                        _arith,
                        _gas_limit,
                        _gas_useds[_depth],
                        error_code,
                        _pcs[_depth],
                        *_stack_ptrs[_depth],
                        *_message_ptrs[_depth],
                        *_memory_ptrs[_depth],
                        *_touch_state_ptrs[_depth],
                        _opcode,
                        *this,
                        *_last_return_data_ptrs[_depth]);
                }
                break;
                case OP_REVERT: // REVERT
                {
                    if (_depth == 0)
                    {
                        system_operations::operation_REVERT(
                            _arith,
                            _gas_limit,
                            _gas_useds[_depth],
                            error_code,
                            *_stack_ptrs[_depth],
                            *_memory_ptrs[_depth],
                            *_final_return_data);
                    }
                    else
                    {
                        system_operations::operation_REVERT(
                            _arith,
                            _gas_limit,
                            _gas_useds[_depth],
                            error_code,
                            *_stack_ptrs[_depth],
                            *_memory_ptrs[_depth],
                            *_last_return_data_ptrs[_depth - 1]);
                    }
                }
                break;
                case OP_INVALID: // INVALID
                {
                    system_operations::operation_INVALID(
                        error_code);
                }
                break;
                case OP_SELFDESTRUCT: // SELFDESTRUCT
                {
                    if (_depth == 0)
                    {
                        system_operations::operation_SELFDESTRUCT(
                            _arith,
                            _gas_limit,
                            _gas_useds[_depth],
                            error_code,
                            _pcs[_depth],
                            *_stack_ptrs[_depth],
                            *_message_ptrs[_depth],
                            *_touch_state_ptrs[_depth],
                            *_final_return_data,
                            *this);
                    }
                    else
                    {
                        system_operations::operation_SELFDESTRUCT(
                            _arith,
                            _gas_limit,
                            _gas_useds[_depth],
                            error_code,
                            _pcs[_depth],
                            *_stack_ptrs[_depth],
                            *_message_ptrs[_depth],
                            *_touch_state_ptrs[_depth],
                            *_last_return_data_ptrs[_depth - 1],
                            *this);
                    }
                }
                break;
                default:
                {
                    system_operations::operation_INVALID(
                        error_code);
                }
                break;
                }
            }
#ifdef TRACER
        cgbn_store(_arith._env, &_tracer->_content->last_gas_used, _gas_useds[_depth]);
#endif
            // If the operation ended with halting
            // can be normal or exceptional
            if (error_code != ERR_NONE)
            {
                // FIRST verify if is a createX operation and success
                if (
                    (error_code == ERR_RETURN) &&
                    ((_message_ptrs[_depth]->get_call_type() == OP_CREATE) ||
                     (_message_ptrs[_depth]->get_call_type() == OP_CREATE2)))
                {
                    finish_CREATEX(error_code);
                }

                // if it is the root call
                if (_depth == 0)
                {
                    finish_TRANSACTION(error_code);
                    free_CALL();
                    return;
                }
                else
                {
                    finish_CALL(error_code);
                    free_CALL();
                    _depth = _depth - 1;
                    update_CALL();
                }
            }
            else
            {
            }
        }
    }

    /**
     * Finish the CREATEX operation
     * @param[out] error_code error code
     */
    __host__ __device__ __forceinline__ void finish_CREATEX(
        uint32_t &error_code)
    {
        // compute the gas to deposit the contract
        bn_t gas_value;
        cgbn_set_ui32(_arith._env, gas_value, GAS_CODE_DEPOSIT);
        bn_t code_size;

        if (_depth > 0)
        {
            _arith.cgbn_from_size_t(code_size, _last_return_data_ptrs[_depth - 1]->size());
        }
        else
        {
            _arith.cgbn_from_size_t(code_size, _final_return_data->size());
        }
        cgbn_mul(_arith._env, gas_value, gas_value, code_size);

        if (_depth > 0){
          cgbn_add(_arith._env, _gas_useds[_depth], _gas_useds[_depth], gas_value); // CREATE2_GAS_UPDATE / CREATE_GAS_UPDATE: deployed code storage cost: 200 * deployed_code_size
          // cgbn_add(_arith._env, _gas_useds[_depth-1], _gas_useds[_depth-1], _gas_useds[_depth]);
        }

        uint32_t tmp_error_code;
        tmp_error_code = ERR_NONE;

        // if enough gas set the bytecode for the contract
        // and the nonce of the new contract
        if (_arith.has_gas(_gas_limit, _gas_useds[_depth], tmp_error_code))
        {
            // compute the address of the contract
            bn_t contract_address;
            _message_ptrs[_depth]->get_recipient(contract_address);
            uint8_t *code;
            size_t code_size;
            if (_depth > 0)
            {
                code = _last_return_data_ptrs[_depth - 1]->get_data()->data;
                code_size = _last_return_data_ptrs[_depth - 1]->size();
            }
            else
            {
                code = _final_return_data->get_data()->data;
                code_size = _final_return_data->size();
            }
            if (code_size <= MAX_CODE_SIZE)
            {
                if ((code_size > 0) && (code[0] == 0xef)) // EIP-3541
                {
                    error_code = ERROR_CREATE_CODE_FIRST_BYTE_INVALID;
                }
                else
                {
                    // set the bytecode
                    _touch_state_ptrs[_depth]->set_account_code(
                        contract_address,
                        code,
                        code_size);
                    // the balance and the nonce is done at the begining of the call
                }
            }
            else
            {
                error_code = ERROR_CREATE_CODE_SIZE_EXCEEDED;
            }
        }
        else
        {
            error_code = tmp_error_code;
        }
    }

    /**
     * Finish the CALL operation or CREATE CALL operation.
     * @param[out] error_code error code
     */
    __host__ __device__ __forceinline__ void finish_CALL(
        uint32_t &error_code)
    {
        bn_t child_success;
        // set the child call to failure
        cgbn_set_ui32(_arith._env, child_success, 0);
        // if the child call return from normal halting
        // no errors
        if ((error_code == ERR_RETURN) || (error_code == ERR_REVERT))
        {
            // give back the gas left from the child computation
            bn_t gas_left;
            // cgbn_sub(_arith._env, gas_left, _gas_limit, _gas_useds[_depth]);
            // cgbn_sub(_arith._env, _gas_useds[_depth - 1], _gas_useds[_depth - 1], gas_left);
            cgbn_add(_arith._env, _gas_useds[_depth - 1], _gas_useds[_depth - 1], _gas_useds[_depth]); // CREATE2_GAS_UPDATE / CREATE_GAS_UPDATE: add subprocess gas to caller gas used

            // if is a succesfull call
            if (error_code == ERR_RETURN)
            {
                // update the parent state with the states of the child
                _touch_state_ptrs[_depth - 1]->update_with_child_state(
                    *_touch_state_ptrs[_depth]);
                _log_state_ptrs[_depth - 1]->update_with_child_state(
                    *_log_state_ptrs[_depth]);
                // sum the refund gas
                cgbn_add(
                    _arith._env,
                    _gas_refunds[_depth - 1],
                    _gas_refunds[_depth - 1],
                    _gas_refunds[_depth]);
                // for CALL operations set the child success to 1
                cgbn_set_ui32(_arith._env, child_success, 1);
                // if CREATEX operation, set the address of the contract
                if (
                    (_message_ptrs[_depth]->get_call_type() == OP_CREATE) ||
                    (_message_ptrs[_depth]->get_call_type() == OP_CREATE2))
                {
                    _message_ptrs[_depth]->get_recipient(child_success);
                }
            }
        }
        // reset the gas used and gas refund in the child
        cgbn_set_ui32(_arith._env, _gas_useds[_depth], 0);
        cgbn_set_ui32(_arith._env, _gas_refunds[_depth], 0);
        // get the memory offset and size of the return data
        // in the parent memory
        bn_t ret_offset, ret_size;
        _message_ptrs[_depth]->get_return_data_offset(ret_offset);
        _message_ptrs[_depth]->get_return_data_size(ret_size);
        // reset the error code for the parent
        error_code = ERR_NONE;

        // push the result in the parent stack
        _stack_ptrs[_depth - 1]->push(child_success, error_code);
        // set the parent memory with the return data
        bn_t return_data_index;
        cgbn_set_ui32(_arith._env, return_data_index, 0);
        uint8_t *data;
        size_t data_size;
        data = _arith.get_data(
            *(_last_return_data_ptrs[_depth - 1]->get_data()),
            return_data_index,
            ret_size,
            data_size);

        // It writes on memory even if the call was reverted
        _memory_ptrs[_depth - 1]->set(
            data,
            ret_offset,
            ret_size,
            data_size,
            error_code);
    }

    /**
     * Free the memory allocated for the CALL/CREATEX operation.
     */
    __host__ __device__ __forceinline__ void free_CALL()
    {
        delete _stack_ptrs[_depth];
        _stack_ptrs[_depth] = NULL;
        delete _memory_ptrs[_depth];
        _memory_ptrs[_depth] = NULL;
        delete _last_return_data_ptrs[_depth];
        _last_return_data_ptrs[_depth] = NULL;
        // delete the touch state
        delete _touch_state_ptrs[_depth];
        _touch_state_ptrs[_depth] = NULL;
        delete _log_state_ptrs[_depth];
        _log_state_ptrs[_depth] = NULL;
        // delete the message
        delete _message_ptrs[_depth];
        _message_ptrs[_depth] = NULL;
    }

    /**
     * Finish the transaction.
     * @param[out] error_code error code
     */
    __host__ __device__ __forceinline__ void finish_TRANSACTION(
        uint32_t &error_code)
    {
        // sent the gas value to the block beneficiary
        bn_t gas_value;
        bn_t beneficiary;
        _block->get_coin_base(beneficiary);
        if (error_code == ERR_RETURN)
        {
            bn_t gas_left;
            // \f$T_{g} - g\f$
            cgbn_sub(_arith._env, gas_left, _gas_limit, _gas_useds[_depth]);
            bn_t capped_refund_gas;
            // \f$g/5\f$
            cgbn_div_ui32(_arith._env, capped_refund_gas, gas_left, 5);
            // min ( \f$g/5\f$, \f$R_{g}\f$)
            if (cgbn_compare(_arith._env, capped_refund_gas, _gas_refunds[_depth]) > 0)
            {
                cgbn_set(_arith._env, capped_refund_gas, _gas_refunds[_depth]);
            }
            // g^{*} = \f$T_{g} - g + min ( \f$g/5\f$, \f$R_{g}\f$)\f$
            cgbn_add(_arith._env, gas_value, gas_left, capped_refund_gas);
            // add to sender balance g^{*}
            bn_t sender_balance;
            bn_t sender_address;
            // send back the gas left and gas refund to the sender
            _transaction->get_sender(sender_address);
            _transaction_touch_state->get_account_balance(sender_address, sender_balance);
            cgbn_add(_arith._env, sender_balance, sender_balance, gas_value);
            _transaction_touch_state->set_account_balance(sender_address, sender_balance);

            // the gas value for the beneficiary is \f$T_{g} - g^{*}\f$
            cgbn_sub(_arith._env, gas_value, _gas_limit, gas_value);

            // update the transaction state
            _transaction_touch_state->update_with_child_state(
                *_touch_state_ptrs[_depth]);
            _transaction_log_state->update_with_child_state(
                *_log_state_ptrs[_depth]);
            // set the eror code for a succesfull transaction
            _error_code = ERR_NONE;
        }
        else
        {
            cgbn_mul(_arith._env, gas_value, _gas_limit, _gas_priority_fee);
            // set z to the given error or 1 TODO: 1 in YP
            _error_code = error_code;
        }
        // send the gas value to the beneficiary
        bn_t beneficiary_balance;
        _transaction_touch_state->get_account_balance(beneficiary, beneficiary_balance);
        cgbn_add(_arith._env, beneficiary_balance, beneficiary_balance, gas_value);
        _transaction_touch_state->set_account_balance(beneficiary, beneficiary_balance);

        // update the final state modification done by the transaction
        _transaction_touch_state->to_touch_state_data_t(
            *_final_touch_state_data);
        _accessed_state->to_accessed_state_data_t(
            *_final_accessed_state_data);
        *_final_error = _error_code;
        delete _jump_destinations;
        _jump_destinations = NULL;
    }

    /**
     * Make a CALL/CREATEX call by increasing the depth.
     * @param[out] error_code error code
     * @param[in] new_message new message call
    */
    __host__ __device__ __forceinline__ void child_CALL(
        uint32_t &error_code,
        message_t &new_message)
    {
            // increase depth and allocate memory if necessary
        _depth = _depth + 1;
        if (_depth == _allocated_depth)
        {
            grow();
        }
        // setup the new message call and start the execution of the call
        _message_ptrs[_depth] = &new_message;
        start_CALL(error_code);
    }

    /**
     * Get the cpu instances from the json test.
     * @param[out] instances evm instances
     * @param[in] test json test
    */
    __host__ static void get_cpu_instances(
        evm_instances_t &instances,
        const cJSON *test,
        size_t clones=1)
    {
        //setup the arithmetic environment
        arith_t arith(cgbn_report_monitor, 0);

        // get the world state
        world_state_t *cpu_world_state;
        cpu_world_state = new world_state_t(arith, test);
        instances.world_state_data = cpu_world_state->_content;
        delete cpu_world_state;
        cpu_world_state = NULL;

        // ge the current block
        block_t *cpu_block = NULL;
        cpu_block = new block_t(arith, test);
        instances.block_data = cpu_block->_content;
        delete cpu_block;
        cpu_block = NULL;

        // setup the keccak paramameters
        keccak_t *keccak;
        keccak = new keccak_t();
        instances.sha3_parameters = keccak->_parameters;
        delete keccak;
        keccak = NULL;

        // get the transactions
        transaction_t::get_transactions(instances.transactions_data, test, instances.count, 0, clones);

        // allocated the memory for accessed states
        instances.accessed_states_data = accessed_state_t::get_cpu_instances(instances.count);

        // allocated the memory for touch states
        instances.touch_states_data = touch_state_t::get_cpu_instances(instances.count);

        // allocated the memory for logs
        instances.logs_data = log_state_t::get_cpu_instances(instances.count);

        // allocated the memory for return data
        instances.return_data = return_data_t::get_cpu_instances(instances.count);
#ifdef TRACER
        // allocated the memory for tracers
        instances.tracers_data = tracer_t::get_cpu_instances(instances.count);
#endif

        // alocate the memory for the result of the transactions
#ifndef ONLY_CPU
        CUDA_CHECK(cudaMallocManaged(
            (void **)&(instances.errors),
            sizeof(uint32_t) * instances.count));
#else
        instances.errors = new uint32_t[instances.count];
#endif
        memset(instances.errors, ERR_NONE, sizeof(uint32_t) * instances.count);
    }

    /**
     * Get the gpu instances from the cpu instances.
     * @param[out] gpu_instances evm instances
     * @param[in] cpu_instances evm instances
    */
    __host__ static void get_gpu_instances(
        evm_instances_t &gpu_instances,
        evm_instances_t &cpu_instances)
    {
        gpu_instances.count = cpu_instances.count;

        gpu_instances.world_state_data = cpu_instances.world_state_data;

        gpu_instances.block_data = cpu_instances.block_data;

        gpu_instances.sha3_parameters = cpu_instances.sha3_parameters;

        gpu_instances.transactions_data = cpu_instances.transactions_data;

        gpu_instances.accessed_states_data = accessed_state_t::get_gpu_instances_from_cpu_instances(cpu_instances.accessed_states_data, cpu_instances.count);

        gpu_instances.touch_states_data = touch_state_t::get_gpu_instances_from_cpu_instances(cpu_instances.touch_states_data, cpu_instances.count);

        gpu_instances.logs_data = log_state_t::get_gpu_instances_from_cpu_instances(cpu_instances.logs_data, cpu_instances.count);

        gpu_instances.return_data = return_data_t::get_gpu_instances_from_cpu_instances(cpu_instances.return_data, cpu_instances.count);

#ifdef TRACER
        gpu_instances.tracers_data = tracer_t::get_gpu_instances_from_cpu_instances(cpu_instances.tracers_data, cpu_instances.count);
#endif

        gpu_instances.errors = cpu_instances.errors;
    }

    /**
     * Get the cpu instances from the gpu instances.
     * @param[out] cpu_instances evm instances
     * @param[in] gpu_instances evm instances
    */
    __host__ static void get_cpu_instances_from_gpu_instances(
        evm_instances_t &cpu_instances,
        evm_instances_t &gpu_instances)
    {
        cpu_instances.count = gpu_instances.count;

        cpu_instances.world_state_data = gpu_instances.world_state_data;
        cpu_instances.block_data = gpu_instances.block_data;
        cpu_instances.sha3_parameters = gpu_instances.sha3_parameters;
        cpu_instances.transactions_data = gpu_instances.transactions_data;
        cpu_instances.return_data = return_data_t::get_cpu_instances_from_gpu_instances(gpu_instances.return_data, gpu_instances.count);
        accessed_state_t::free_cpu_instances(cpu_instances.accessed_states_data, cpu_instances.count);
        cpu_instances.accessed_states_data = accessed_state_t::get_cpu_instances_from_gpu_instances(gpu_instances.accessed_states_data, gpu_instances.count);
        touch_state_t::free_cpu_instances(cpu_instances.touch_states_data, cpu_instances.count);
        cpu_instances.touch_states_data = touch_state_t::get_cpu_instances_from_gpu_instances(gpu_instances.touch_states_data, gpu_instances.count);
        log_state_t::free_cpu_instances(cpu_instances.logs_data, cpu_instances.count);
        cpu_instances.logs_data = log_state_t::get_cpu_instances_from_gpu_instances(gpu_instances.logs_data, gpu_instances.count);
#ifdef TRACER
        tracer_t::free_cpu_instances(cpu_instances.tracers_data, cpu_instances.count);
        cpu_instances.tracers_data = tracer_t::get_cpu_instances_from_gpu_instances(gpu_instances.tracers_data, gpu_instances.count);
#endif
        cpu_instances.errors = gpu_instances.errors;
    }

    /**
     * Free the cpu instances.
     * @param[in] cpu_instances evm instances
    */
    __host__ static void free_instances(
        evm_instances_t &cpu_instances)
    {
        arith_t arith(cgbn_report_monitor, 0);

        world_state_t *cpu_world_state;
        cpu_world_state = new world_state_t(arith, cpu_instances.world_state_data);
        cpu_world_state->free_content();
        delete cpu_world_state;
        cpu_world_state = NULL;

        block_t *cpu_block = NULL;
        cpu_block = new block_t(arith, cpu_instances.block_data);
        cpu_block->free_content();
        delete cpu_block;
        cpu_block = NULL;

        keccak_t *keccak;
        keccak = new keccak_t(cpu_instances.sha3_parameters);
        keccak->free_parameters();
        delete keccak;
        keccak = NULL;

        transaction_t::free_instances(cpu_instances.transactions_data, cpu_instances.count);
        cpu_instances.transactions_data = NULL;

        accessed_state_t::free_cpu_instances(cpu_instances.accessed_states_data, cpu_instances.count);
        cpu_instances.accessed_states_data = NULL;

        touch_state_t::free_cpu_instances(cpu_instances.touch_states_data, cpu_instances.count);
        cpu_instances.touch_states_data = NULL;

        log_state_t::free_cpu_instances(cpu_instances.logs_data, cpu_instances.count);
        cpu_instances.logs_data = NULL;

#ifdef TRACER
        tracer_t::free_cpu_instances(cpu_instances.tracers_data, cpu_instances.count);
        cpu_instances.tracers_data = NULL;
#endif

#ifndef ONLY_CPU
        CUDA_CHECK(cudaFree(cpu_instances.errors));
#else
        delete[] cpu_instances.errors;
#endif
        cpu_instances.errors = NULL;
    }

    /**
     * Print the evm instances after the transaction execution.
     * @param[in] arith arithmetic environment
     * @param[in] instances evm instances
    */
    __host__ static void print_evm_instances_t(
        arith_t &arith,
        evm_instances_t instances,
        bool verbose = false)
    {
        printf("verbose mode %d\n", verbose);
        if (verbose){
            world_state_t *cpu_world_state;
            cpu_world_state = new world_state_t(arith, instances.world_state_data);
            printf("World state:\n");
            cpu_world_state->print();
            delete cpu_world_state;
            cpu_world_state = NULL;

            block_t *cpu_block = NULL;
            cpu_block = new block_t(arith, instances.block_data);
            printf("Block:\n");
            cpu_block->print();
            delete cpu_block;
            cpu_block = NULL;
            printf("return data count %lu\n", instances.return_data[0].size);
            printf("Instances:\n");
        }
        for (size_t idx = 0; idx < instances.count; idx++)
        {
            if (verbose){
                printf("Instance %lu\n", idx);
                transaction_t::print_transaction_data_t(arith, instances.transactions_data[idx]);

                accessed_state_t::print_accessed_state_data_t(arith, instances.accessed_states_data[idx]);

                touch_state_t::print_touch_state_data_t(arith, instances.touch_states_data[idx]);

                log_state_t::print_log_state_data_t(arith, instances.logs_data[idx]);

                printf("Error: %u\n", instances.errors[idx]);
            }

#ifdef TRACER
            tracer_t::print_tracer_data_t(arith, instances.tracers_data[idx], &instances.return_data[idx]);
#endif

        }
    }

    /**
     * Get the json from the evm instances after the transaction execution.
     * @param[in] arith arithmetic environment
     * @param[in] instances evm instances
     * @return json
    */
    __host__ static cJSON *json_from_evm_instances_t(
        arith_t &arith,
        evm_instances_t instances)
    {
        cJSON *root = cJSON_CreateObject();

        world_state_t *cpu_world_state;
        cpu_world_state = new world_state_t(arith, instances.world_state_data);
        cJSON *world_state_json = cpu_world_state->json();
        cJSON_AddItemToObject(root, "pre", world_state_json);
        delete cpu_world_state;
        cpu_world_state = NULL;

        block_t *cpu_block = NULL;
        cpu_block = new block_t(arith, instances.block_data);
        cJSON *block_json = cpu_block->json();
        cJSON_AddItemToObject(root, "env", block_json);
        delete cpu_block;
        cpu_block = NULL;

        cJSON *instances_json = cJSON_CreateArray();
        cJSON_AddItemToObject(root, "post", instances_json);
        transaction_t *transaction;

        for (uint32_t idx = 0; idx < instances.count; idx++)
        {
            cJSON *instance_json = cJSON_CreateObject();
            cJSON_AddItemToArray(instances_json, instance_json);
            transaction = new transaction_t(arith, &(instances.transactions_data[idx]));
            cJSON *transaction_json = transaction->json();
            cJSON_AddItemToObject(instance_json, "msg", transaction_json);
            delete transaction;
            transaction = NULL;

            cJSON *accessed_state_json = accessed_state_t::json_from_accessed_state_data_t(arith, instances.accessed_states_data[idx]);
            cJSON_AddItemToObject(instance_json, "access_state", accessed_state_json);

            cJSON *touch_state_json = touch_state_t::json_from_touch_state_data_t(arith, instances.touch_states_data[idx]);
            cJSON_AddItemToObject(instance_json, "touch_state", touch_state_json);

            cJSON *log_state_json = log_state_t::json_from_log_state_data_t(arith, instances.logs_data[idx]);
            cJSON_AddItemToObject(instance_json, "log_state", log_state_json);

#ifdef TRACER
            cJSON *tracer_json = tracer_t::json_from_tracer_data_t(arith, instances.tracers_data[idx]);
            cJSON_AddItemToObject(instance_json, "traces", tracer_json);
#endif

            cJSON_AddItemToObject(instance_json, "error", cJSON_CreateNumber(instances.errors[idx]));
            cJSON_AddItemToObject(instance_json, "success", cJSON_CreateBool((instances.errors[idx] == ERR_NONE) || (instances.errors[idx] == ERR_RETURN) || (instances.errors[idx] == ERR_SUCCESS)));
        }
        return root;
    }
};

/**
 * The evm kernel running the transactions on the GPU.
 * @param[out] report error report
 * @param[in] instances evm instances
*/
template <class params>
__global__ void kernel_evm(
    cgbn_error_report_t *report,
    typename evm_t::evm_instances_t *instances)
{
    uint32_t instance = (blockIdx.x * blockDim.x + threadIdx.x) / params::TPI;

    if (instance >= instances->count)
        return;

    // setup arith
    arith_t arith(
        cgbn_report_monitor,
        report,
        instance);

    // setup evm
    evm_t evm (
        arith,
        instances->world_state_data,
        instances->block_data,
        instances->sha3_parameters,
        &(instances->transactions_data[instance]),
        &(instances->accessed_states_data[instance]),
        &(instances->touch_states_data[instance]),
        &(instances->logs_data[instance]),
        &(instances->return_data[instance]),
#ifdef TRACER
        &(instances->tracers_data[instance]),
#endif
        instance,
        &(instances->errors[instance]));

    uint32_t tmp_error_code;
    tmp_error_code = ERR_NONE;
    // run the evm
    evm.run(tmp_error_code);
}

#endif<|MERGE_RESOLUTION|>--- conflicted
+++ resolved
@@ -945,25 +945,6 @@
             // create cost
             cgbn_add_ui32(arith._env, gas_used, gas_used, GAS_CREATE);// CREATE_GAS_UPDATE: static_gas 32000
 
-<<<<<<< HEAD
-            // add (gas_remaining / 64) to gas_used
-            cgbn_sub(arith._env, temp, gas_limit, gas_used);
-            cgbn_div_ui32(arith._env, temp, temp, 64);
-            cgbn_add(arith._env, gas_used, gas_used, temp); // CREATE_GAS_UPDATE: add gl/64 to gas_used
-
-            // compute the memory cost
-            memory.grow_cost(memory_offset, length, gas_used, error_code); // CREATE_GAS_UPDATE: memory expansion cost
-
-            cgbn_sub(arith._env, gas_passed_in, gas_limit, gas_used);
-
-             if (arith.has_gas(gas_passed_in, gas_used, error_code))
-=======
-            #ifdef ONLY_CPU
-            printf("CREATE: gas_used: %d\n", cgbn_get_ui32(arith._env, gas_used));
-            printf("CREATE: memory_offset: %d\n", cgbn_get_ui32(arith._env, memory_offset));
-            printf("CREATE: length: %d\n", cgbn_get_ui32(arith._env, length));
-            #endif
-
             // compute the memory cost
             memory.grow_cost(
                 memory_offset,
@@ -983,7 +964,6 @@
                 printf("CREATE: gas_used: %d\n", cgbn_get_ui32(arith._env, gas_used));
                 #endif
             if (arith.has_gas(gas_limit, gas_used, error_code))
->>>>>>> 252aaef6
             {
                 #ifdef ONLY_CPU
                 printf("CREATE: gas_used: %d\n", cgbn_get_ui32(arith._env, gas_used));
