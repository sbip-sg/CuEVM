--- conflicted
+++ resolved
@@ -566,10 +566,7 @@
                         *_message_ptrs[_depth]
                     );
                     break;
-<<<<<<< HEAD
-
-=======
->>>>>>> a1e821f7
+
                 case 5:
                     precompile_operations::operation_MODEXP(
                         _arith,
