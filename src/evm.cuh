--- conflicted
+++ resolved
@@ -566,14 +566,8 @@
                         *_message_ptrs[_depth]
                     );
                     break;
-<<<<<<< HEAD
-                case 6:
-                    precompile_operations::operation_ecAdd(
-=======
-                
                 case 5:
                     precompile_operations::operation_MODEXP(
->>>>>>> a6bf2854
                         _arith,
                         _gas_limit,
                         _gas_useds[_depth],
@@ -582,14 +576,9 @@
                         *_message_ptrs[_depth]
                     );
                     break;
-<<<<<<< HEAD
-                case 7:
-                    precompile_operations::operation_ecMul(
-=======
-
-                case 9:
-                    precompile_operations::operation_BLAKE2(
->>>>>>> a6bf2854
+
+                case 6:
+                    precompile_operations::operation_ecAdd(
                         _arith,
                         _gas_limit,
                         _gas_useds[_depth],
@@ -598,10 +587,28 @@
                         *_message_ptrs[_depth]
                     );
                     break;
-<<<<<<< HEAD
-=======
-
->>>>>>> a6bf2854
+                case 7:
+                    precompile_operations::operation_ecMul(
+                        _arith,
+                        _gas_limit,
+                        _gas_useds[_depth],
+                        error_code,
+                        *return_data,
+                        *_message_ptrs[_depth]
+                    );
+                    break;
+
+                case 9:
+                    precompile_operations::operation_BLAKE2(
+                        _arith,
+                        _gas_limit,
+                        _gas_useds[_depth],
+                        error_code,
+                        *return_data,
+                        *_message_ptrs[_depth]
+                    );
+                    break;
+
                 default:
                     system_operations::operation_STOP(
                         *return_data,
@@ -671,7 +678,7 @@
             // if the sender has enough balance
             // value>0
             //(cgbn_compare(arith._env, sender, receiver) != 0) &&   // sender != receiver matter only on transfer
-            if ((cgbn_compare_ui32(arith._env, value, 0) > 0) && 
+            if ((cgbn_compare_ui32(arith._env, value, 0) > 0) &&
                 (call_type != OP_DELEGATECALL) // no delegatecall
             )
             {
