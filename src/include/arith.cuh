--- conflicted
+++ resolved
@@ -505,29 +505,17 @@
     evm_words_gas_cost(gas_used, length, GAS_KECCAK256_WORD);
   }
 
-  /**
-<<<<<<< HEAD
-   * Add the dynamic cost for ripemd160 hashing.
-   * @param[inout] gas_used The gas used
-    * @param[in] length The length of the data in bytes
-  */
-  __host__ __device__ __forceinline__ void ripemd160_cost(
-=======
+
+  /**
    * Add the cost for memory operation on call data/return data.
    * @param[inout] gas_used The gas used
    * @param[in] length The length of the data in bytes
   */
   __host__ __device__ __forceinline__ void memory_cost(
->>>>>>> 0ef84959
     bn_t &gas_used,
     bn_t &length
   )
   {
-<<<<<<< HEAD
-    evm_words_gas_cost(gas_used, length, GAS_PRECOMPILE_RIPEMD160_WORD);
-  }
-
-=======
     evm_words_gas_cost(gas_used, length, GAS_MEMORY);
   }
 
@@ -544,8 +532,18 @@
   {
     evm_words_gas_cost(gas_used, length, GAS_PRECOMPILE_SHA256_WORD);
   }
->>>>>>> 0ef84959
-
+  /**
+   * Add the dynamic cost for ripemd160 hashing.
+   * @param[inout] gas_used The gas used
+   * @param[in] length The length of the data in bytes
+  */
+  __host__ __device__ __forceinline__ void ripemd160_cost(
+    bn_t &gas_used,
+    bn_t &length
+  )
+  {
+    evm_words_gas_cost(gas_used, length, GAS_PRECOMPILE_RIPEMD160_WORD);
+  }
 
 };
 
