--- conflicted
+++ resolved
@@ -305,34 +305,39 @@
         bn_t gas_cost;
         bn_t prev_gas_used;
         bn_t gas_used;
-<<<<<<< HEAD
         bn_t gas_left;
         bn_t gas_limit;
-        evm_word_t *evm_word = new evm_word_t[32];
+        evm_word_t *evm_word = new evm_word_t;
         stack_data_t stack_data;
 
         for (size_t idx = 0; idx < tracer_data.size; idx++)
         {
-          // todo https://eips.ethereum.org/EIPS/eip-3155
-          // maintain a tracer data is costly in terms of memory, maybe we print in the each evm step and do not save data
+            // todo https://eips.ethereum.org/EIPS/eip-3155
+            // maintain a tracer data is costly in terms of memory, maybe we print in the each evm step and do not save data
 
           stack_data = tracer_data.stacks[idx];
 
           std::string stack_str;
-          if (stack_data.stack_offset > 0){
-            stack_str += "\"";
-            for (auto index =0; index<stack_data.stack_offset; index++){
-              arith.pretty_hex_string_from_cgbn_memory(temp, stack_data.stack_base[index]);
-              stack_str += temp;
-              if (index == stack_data.stack_offset - 1) {
+            // printf("Address: ");
+            // arith.print_cgbn_memory(tracer_data.addresses[idx]);
+            // printf("PC: %d\n", tracer_data.pcs[idx]);
+            // printf("Opcode: %d\n", tracer_data.opcodes[idx]);
+            // printf("Stack:\n");
+            // stack_t::print_stack_data_t(arith, tracer_data.stacks[idx]);
+            if (stack_data.stack_offset > 0){
                 stack_str += "\"";
-              } else {
-                stack_str += "\",\"";
-              }
+                for (auto index =0; index<stack_data.stack_offset; index++){
+                    arith.pretty_hex_string_from_cgbn_memory(temp, stack_data.stack_base[index]);
+                    stack_str += temp;
+                    if (index == stack_data.stack_offset - 1) {
+                        stack_str += "\"";
+                    } else {
+                        stack_str += "\",\"";
+                    }
+                }
             }
-          }
-
-          #ifdef COMPLEX_TRACER
+
+              #ifdef COMPLEX_TRACER
           cgbn_load(arith._env, prev_gas_used, &tracer_data.gas_useds[idx]);
 
           // calculate gas_left
@@ -353,29 +358,19 @@
           cgbn_store(arith._env, evm_word, gas_cost);
           arith.pretty_hex_string_from_cgbn_memory(gas_cost_str, *evm_word);
 
-          fprintf(stderr, "{\"pc\":%d,\"op\":%d,\"gas\":\"%s\",\"gasCost\":\"%s\",\"stack\":[%s],\"depth\":%d,\"memSize\":%lu}\n",
+           fprintf(stderr, "{\"pc\":%d,\"op\":%d,\"gas\":\"%s\",\"gasCost\":\"%s\",\"stack\":[%s],\"depth\":%d,\"memSize\":%lu}\n",
                   tracer_data.pcs[idx],
-                  tracer_data.opcodes[idx],
+                  (uint32_t)tracer_data.opcodes[idx],
                   gas_left_str, // gas left before this operation
                   gas_cost_str,
                   stack_str.c_str(), // stack array as "0x...", "0x..."
                   tracer_data.depths[idx] + 1, // call depth index starts from 1
                   tracer_data.memories[idx].size // Size of memory array // TODO: we don't need the whole memory, maybe keep the size only
                   );
-=======
-        evm_word_t *evm_word = new evm_word_t;
-        for (size_t idx = 0; idx < tracer_data.size; idx++)
-        {
-            // todo https://eips.ethereum.org/EIPS/eip-3155
-            // maintain a tracer data is costly in terms of memory, maybe we print in the each evm step and do not save data
->>>>>>> 3c4bfeb2
             // printf("Address: ");
-            // arith.print_cgbn_memory(tracer_data.addresses[idx]);
-            // printf("PC: %d\n", tracer_data.pcs[idx]);
             // printf("Opcode: %d\n", tracer_data.opcodes[idx]);
             // printf("Stack:\n");
             // stack_t::print_stack_data_t(arith, tracer_data.stacks[idx]);
-<<<<<<< HEAD
 
             // printf("Memory:\n");
             // memory_t::print_memory_data_t(arith, tracer_data.memories[idx]);
@@ -405,55 +400,10 @@
         delete[] gas_left_str;
         delete[] gas_cost_str;
         delete[] temp;
+        delete evm_word;
         gas_cost_str = nullptr;
         gas_left_str = nullptr;
         temp = nullptr;
-=======
-            #ifdef COMPLEX_TRACER
-            if (idx > 0){
-                cgbn_load(arith._env, prev_gas_used, &tracer_data.gas_useds[idx -1]);
-                arith.hex_string_from_cgbn_memory(p0, tracer_data.gas_useds[idx -1]);
-            } else {
-                cgbn_set_ui32(arith._env, prev_gas_used, 0);
-                p0[0] = '0';
-                p0[1] = '\0';
-            }
-
-            cgbn_load(arith._env, gas_used, &tracer_data.gas_useds[idx]);
-            cgbn_sub(arith._env, gas_cost, gas_used, prev_gas_used);
-
-            cgbn_store(arith._env, evm_word, gas_cost);
-            arith.hex_string_from_cgbn_memory(p1, *evm_word);
-
-            fprintf(stderr, "{\"pc\": %d, \"op\": %d, \"gas\": \"%s\", \"gasCost\": \"%s\", \"stack\": [], \"depth\": %d, \"memSize\": %lu}\n",
-                    tracer_data.pcs[idx],
-                    (uint32_t)tracer_data.opcodes[idx],
-                    p0, // gas used before this operation
-                    p1, // gas cost of this operation
-                    1, // call depth
-                    tracer_data.memories[idx].size // Size of memory array // TODO: we don't need the whole memory, maybe keep the size only
-                    );
-            /*
-            printf("Memory:\n");
-            memory_t::print_memory_data_t(arith, tracer_data.memories[idx]);
-            printf("Touch state:\n");
-            touch_state_t::print_touch_state_data_t(arith, tracer_data.touch_states[idx]);
-            printf("Gas used: ");
-            arith.print_cgbn_memory(tracer_data.gas_useds[idx]);
-            printf("Gas limit: ");
-            arith.print_cgbn_memory(tracer_data.gas_limits[idx]);
-            printf("Gas refund: ");
-            arith.print_cgbn_memory(tracer_data.gas_refunds[idx]);
-            printf("Error code: %d\n", tracer_data.error_codes[idx]);
-            */
-            #endif
-        }
-        delete evm_word;
-        delete[] p0;
-        delete[] p1;
-        p0 = nullptr;
-        p1 = nullptr;
->>>>>>> 3c4bfeb2
     }
 
     /**
