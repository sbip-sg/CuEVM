// CuEVM: CUDA Ethereum Virtual Machine implementation
// Copyright 2023 Stefan-Dan Ciocirlan (SBIP - Singapore Blockchain Innovation
// Programme) Author: Stefan-Dan Ciocirlan Data: 2023-11-30
// SPDX-License-Identifier: MIT

#include <CuEVM/tracer.cuh>
#include <CuEVM/utils/error_codes.cuh>
#include <CuEVM/utils/opcodes.cuh>
#include <iostream>
#include <string>

namespace CuEVM::utils {

__host__ __device__ void simplified_trace_data::start_operation(const uint32_t pc, const uint8_t op,
                                                                const CuEVM::evm_stack_t &stack_ptr) {
    if (no_events >= MAX_TRACE_EVENTS) return;
    events[no_events].pc = pc;
    events[no_events].op = op;
    if (op != OP_INVALID && op != OP_SELFDESTRUCT) {
        // printf("add new operation, src data %d \n", THREADIDX);
        // printf("stack size %d\n", stack_ptr.size());

        events[no_events].operand_1 = *stack_ptr.get_address_at_index(1);
        events[no_events].operand_2 = *stack_ptr.get_address_at_index(2);
    }
}

__host__ __device__ void simplified_trace_data::record_branch(uint32_t pc_src, uint32_t pc_dst, uint32_t pc_missed) {
    if (no_branches >= MAX_BRANCHES_TRACING) no_branches = 0;
    branches[no_branches].pc_src = pc_src;
    branches[no_branches].pc_dst = pc_dst;
    branches[no_branches].pc_missed = pc_missed;
    branches[no_branches].distance = last_distance;
    // printf("record branch pc_src %u pc_dst %u distance %s\n", pc_src, pc_dst,
    // branches[no_branches].distance.to_hex());
    no_branches++;
}

__host__ __device__ void simplified_trace_data::record_distance(ArithEnv &arith, uint8_t op,
                                                                const CuEVM::evm_stack_t &stack_ptr) {
    bn_t distance, op1, op2;
    uint32_t stack_size = stack_ptr.size();

    cgbn_load(arith.env, op1, stack_ptr.get_address_at_index(1));
    cgbn_load(arith.env, op2, stack_ptr.get_address_at_index(2));

    if (cgbn_compare(arith.env, op1, op2) >= 1)
        cgbn_sub(arith.env, distance, op1, op2);
    else
        cgbn_sub(arith.env, distance, op2, op1);

    if (op != OP_EQ) cgbn_add_ui32(arith.env, distance, distance, 1);

    cgbn_store(arith.env, &last_distance, distance);
}

__host__ __device__ void simplified_trace_data::finish_operation(const CuEVM::evm_stack_t &stack_ptr,
                                                                 uint32_t error_code) {
    if (no_events >= MAX_TRACE_EVENTS) return;
    if (events[no_events].op < OP_REVERT && events[no_events].op != OP_SSTORE)
        events[no_events].res = *stack_ptr.get_address_at_index(1);
    no_events++;
}
__host__ __device__ void simplified_trace_data::start_call(uint32_t pc, evm_message_call_t *message_call_ptr) {
    if (no_calls >= MAX_CALLS_TRACING) return;
    // add address and increment current_address_idx
    // addresses[current_address_idx] = cached_call_state->addresses[cached_call_state->current_address_idx];
    // printf("start call simplified trace data pc %d op %d\n", pc, message_call_ptr->call_type);
    calls[no_calls].sender = message_call_ptr->sender;
    calls[no_calls].receiver = message_call_ptr->recipient;
    calls[no_calls].pc = pc;
    calls[no_calls].op = message_call_ptr->call_type;
    calls[no_calls].value = message_call_ptr->value;
    __ONE_GPU_THREAD_WOSYNC_BEGIN__
    no_calls++;
    __ONE_GPU_THREAD_END__
}
__host__ __device__ void simplified_trace_data::finish_call(uint8_t success) {
    if (no_calls > MAX_CALLS_TRACING) return;
    __ONE_GPU_THREAD_WOSYNC_BEGIN__

    // printf("no_calls %u \n", no_calls);
    for (int i = no_calls - 1; i >= 0; i--) {
        if (calls[i].success == UINT8_MAX) {
            calls[i].success = success;
            break;
        }
    }
    __ONE_GPU_THREAD_END__
}
__host__ __device__ void simplified_trace_data::print() {
    printf("no_events %u\n", no_events);
    printf("no_calls %u\n", no_calls);
    printf("events\n");
    for (uint32_t i = 0; i < no_events; i++) {
        printf("pc %u op %u operand_1 %s operand_2 %s res %s\n", events[i].pc, events[i].op,
               events[i].operand_1.to_hex(), events[i].operand_2.to_hex(), events[i].res.to_hex());
    }
    printf("calls\n");
    for (uint32_t i = 0; i < no_calls; i++) {
        printf("pc %u op %u sender %s receiver %s value %s success %u\n", calls[i].pc, calls[i].op,
               calls[i].sender.to_hex(), calls[i].receiver.to_hex(), calls[i].value.to_hex(), calls[i].success);
    }
    printf("branches\n");
    for (uint32_t i = 0; i < no_branches; i++) {
        printf("pc_src %u pc_dst %u distance %s\n", branches[i].pc_src, branches[i].pc_dst,
               branches[i].distance.to_hex());
    }
}

__host__ cJSON *trace_data_t::to_json() {
    char *hex_string_ptr = new char[CuEVM::word_size * 2 + 3];
    cJSON *json = cJSON_CreateObject();
    cJSON_AddNumberToObject(json, "pc", pc);
    cJSON_AddNumberToObject(json, "op", op);
    cJSON_AddStringToObject(json, "gas", gas.to_hex(hex_string_ptr));

    cJSON_AddStringToObject(json, "gasCost", gas_cost.to_hex(hex_string_ptr));
    cJSON_AddNumberToObject(json, "memSize", mem_size);
    cJSON *stack_json = cJSON_CreateArray();
    for (uint32_t i = 0; i < stack_size; i++) {
        cJSON_AddItemToArray(stack_json, cJSON_CreateString(stack[i].to_hex(hex_string_ptr)));
    }
    cJSON_AddItemToObject(json, "stack", stack_json);
    cJSON_AddNumberToObject(json, "depth", depth);
    cJSON_AddItemToObject(json, "returnData", return_data->to_json());
    cJSON_AddStringToObject(json, "refund", refund.to_hex(hex_string_ptr));
#ifdef EIP_3155_OPTIONAL
    cJSON_AddNumberToObject(json, "errorCode", error_code);
    CuEVM::byte_array_t memory_array(memory, mem_size);
    cJSON_AddItemToObject(json, "memory", memory_array.to_json());
// cJSON_AddItemToObject(json, "touchState", touch_state.json());
#endif
    delete[] hex_string_ptr;
    return json;
}

// __device__ void tracer_t::print_tracer_data(trace_data_t *data, uint32_t size) {
//     for (uint32_t i = 0; i < size; i++) {
//         printf("pc %u op %u\n", data[i].pc, data[i].op);
//     }
// }
// New device function to copy and print tracer data
__device__ void tracer_t::print_device_err() {}

__host__ __device__ void trace_data_t::print_err(char *hex_string_ptr) {
    char *tmp = nullptr;
    if (hex_string_ptr == nullptr) {
        tmp = new char[CuEVM::word_size * 2 + 3];
        hex_string_ptr = tmp;
    }

    printf("{\"pc\":%d,\"op\":%d,", pc, op);

    printf("\"gas\":\"%s\",", gas.to_hex(hex_string_ptr, 1));

    printf("\"gasCost\":\"%s\",", gas_cost.to_hex(hex_string_ptr, 1));

    printf("\"memSize\":%u,", mem_size);

    printf("\"stack\":");

    // print uint256 stack values
    printf("[");
    for (uint32_t i = 0; i < stack_size; i++) {
        stack[i].print_as_compact_hex();
        if (i != stack_size - 1) {
            printf(",");
        }
    }
    printf("],");

    printf("\"depth\":%d,", depth);

    // TODO: strupid to just show the least significant 32 bits
    // correct way is to show the whole 256 bits
    // fprintf(stderr, "\"refund\":\"%s\"}\n", refund.to_hex(hex_string_ptr,
    // 1));
    printf("\"refund\":%u", refund._limbs[0]);
#ifdef EIP_3155_OPTIONAL
    printf(",\"error\":%u", error_code);
    printf(",\"memory\":\"0x");
    for (uint32_t j = 0; j < mem_size; j++) {
        printf("%02x", memory[j]);
    }
    printf("\"");

#endif
    printf("}\n");
    if (tmp != nullptr) {
        delete[] tmp;
    }
}

__host__ __device__ tracer_t::tracer_t() : data(nullptr), size(0), capacity(0) {}

__host__ __device__ tracer_t::~tracer_t() {
    if (data != nullptr) {
        for (uint32_t i = 0; i < size; i++) {
            delete[] data[i].stack;
#ifdef EIP_3155_OPTIONAL
            delete[] data[i].memory;
            delete data[i].return_data;
#endif
        }
        delete[] data;
    }
}

__host__ __device__ void tracer_t::grow() {
<<<<<<< HEAD
    __SHARED_MEMORY__ trace_data_t *new_data;
=======
    __SHARED_MEMORY__ trace_data_t *new_data[CGBN_IBP];
>>>>>>> 60633989
    __ONE_GPU_THREAD_WOSYNC_BEGIN__
    new_data[INSTANCE_IDX_PER_BLOCK] = new trace_data_t[capacity + 128];
    if (data != nullptr) {
        memcpy(new_data[INSTANCE_IDX_PER_BLOCK], data, sizeof(trace_data_t) * size);
        delete[] data;
    }
    __ONE_GPU_THREAD_END__
    data = new_data[INSTANCE_IDX_PER_BLOCK];
    __SYNC_THREADS__
    capacity += 128;
}

__host__ __device__ uint32_t tracer_t::start_operation(ArithEnv &arith, const uint32_t pc, const uint8_t op,
                                                       const CuEVM::evm_memory_t &memory,
                                                       const CuEVM::evm_stack_t &stack, const uint32_t depth,
                                                       const CuEVM::evm_return_data_t &return_data,
                                                       const bn_t &gas_limit, const bn_t &gas_used) {
    if (size == capacity) {
        grow();
    }

    // printf("tracer op %d idx %d size %d after grow\n", op, THREADIDX, size);

    __ONE_GPU_THREAD_WOSYNC_BEGIN__
    data[size].pc = pc;
    data[size].op = op;
    data[size].mem_size = memory.size;
    __ONE_GPU_THREAD_END__
    bn_t gas;
    cgbn_sub(arith.env, gas, gas_limit, gas_used);
    cgbn_store(arith.env, (cgbn_evm_word_t_ptr) & (data[size].gas), gas);
    cgbn_store(arith.env, (cgbn_evm_word_t_ptr) & (data[size].gas_cost), gas_used);
    // #ifdef __CUDA_ARCH__
    //     printf("tracer op %d idx %d after storing gas cost\n", op, threadIdx.x);
    // #endif
    __ONE_GPU_THREAD_WOSYNC_BEGIN__
    data[size].stack_size = stack.size();
    if (data[size].stack_size > 0) {
        data[size].stack = new evm_word_t[data[size].stack_size];
        stack.extract_data(data[size].stack);
        // // std::copy(stack.stack_base, stack.stack_base + stack.size(), data[size].stack);
        // memcpy(data[size].stack, stack.stack_base, sizeof(evm_word_t) * data[size].stack_size);
    }

    data[size].depth = depth;
    __ONE_GPU_THREAD_END__  // sync here
#ifndef GPU                 // reduce complication in gpu code
        data[size]
            .return_data = new byte_array_t(return_data);
#endif

#ifdef EIP_3155_OPTIONAL
    data[size].memory = new uint8_t[data[size].mem_size];
    // std::copy(memory.data.data, memory.data.data + data[size].mem_size, data[size].memory);
    memcpy(data[size].memory, memory.data.data, data[size].mem_size);
#endif

    return size++;
}

__host__ __device__ void tracer_t::finish_operation(ArithEnv &arith, const uint32_t idx, const bn_t &gas_used,
                                                    const bn_t &gas_refund
#ifdef EIP_3155_OPTIONAL
                                                    ,
                                                    const uint32_t error_code
// , const CuEVM::contract_storage_t &storage
#endif
) {
    bn_t gas_cost;
    cgbn_load(arith.env, gas_cost, (cgbn_evm_word_t_ptr) & (data[idx].gas_cost));
    cgbn_sub(arith.env, gas_cost, gas_used, gas_cost);
    cgbn_store(arith.env, (cgbn_evm_word_t_ptr) & (data[idx].gas_cost), gas_cost);
    cgbn_store(arith.env, (cgbn_evm_word_t_ptr) & (data[idx].refund), gas_refund);
#ifdef EIP_3155_OPTIONAL
    __ONE_GPU_THREAD_WOSYNC_BEGIN__
    data[idx].error_code = error_code;
    __ONE_GPU_THREAD_WOSYNC_END__
// data[idx].storage = storage;
#endif
}

__host__ __device__ void tracer_t::finish_transaction(ArithEnv &arith, const CuEVM::evm_return_data_t &return_data,
                                                      const bn_t &gas_used, uint32_t error_code) {
    this->return_data = return_data;
    cgbn_store(arith.env, (cgbn_evm_word_t_ptr) & (this->gas_used), gas_used);
    this->status = error_code;
}

__host__ __device__ void tracer_t::print(ArithEnv &arith) {
    for (uint32_t i = 0; i < size; i++) {
        printf("PC: %d\n", data[i].pc);
        printf("Opcode: %d\n", data[i].op);
        printf("Gas: ");
        data[i].gas.print();
        printf("Gas cost: ");
        data[i].gas_cost.print();
        printf("Stack: ");
        for (uint32_t j = 0; j < data[i].stack_size; j++) {
            data[i].stack[j].print();
        }
        printf("Depth: %d\n", data[i].depth);
        printf("Memory size: %d\n", data[i].mem_size);
        printf("Return data: ");
        data[i].return_data->print();
        printf("Refund: ");
        data[i].refund.print();
#ifdef EIP_3155_OPTIONAL
        printf("Error code: %d\n", data[i].error_code);
        printf("Memory: ");
        for (uint32_t j = 0; j < data[i].mem_size; j++) {
            printf("%02x", data[i].memory[j]);
        }
        printf("\n");
// printf("Storage: ");
// data[i].storage.print();
#endif
    }
}

__host__ __device__ void tracer_t::print_err() {
    char *hex_string_ptr = new char[CuEVM::word_size * 2 + 3];
    for (uint32_t i = 0; i < size; i++) {
        data[i].print_err(hex_string_ptr);
    }
    printf("{\"stateRoot\":\"0x\",");

    char *return_data_hex = return_data.to_hex();

    if (return_data_hex != nullptr) {
        if (return_data_hex[2] != '\0') {  // more than `0x` stored in the string
            printf("\"output\":\"%s\",", return_data_hex);
        } else {
            printf("\"output\":\"\",");
        }
        delete[] return_data_hex;
    } else {
        printf("\"output\":\"\",");
    }

    printf("\"gasUsed\":\"%s\",", gas_used.to_hex(hex_string_ptr, 1));

    printf("\"pass\":\"%s\",", (status == ERROR_RETURN) || (status == ERROR_REVERT) ? "true" : "false");

    // fprintf(stderr, "\"fork\":%s,", "\"\"\"\"");

    printf("\"time\":%u}\n", 2);
    delete[] hex_string_ptr;
}

__host__ cJSON *tracer_t::to_json() {
    cJSON *json = cJSON_CreateArray();
    for (uint32_t i = 0; i < size; i++) {
        cJSON_AddItemToArray(json, data[i].to_json());
    }
    return json;
}

}  // namespace CuEVM::utils
// EIP-3155<|MERGE_RESOLUTION|>--- conflicted
+++ resolved
@@ -208,11 +208,7 @@
 }
 
 __host__ __device__ void tracer_t::grow() {
-<<<<<<< HEAD
-    __SHARED_MEMORY__ trace_data_t *new_data;
-=======
     __SHARED_MEMORY__ trace_data_t *new_data[CGBN_IBP];
->>>>>>> 60633989
     __ONE_GPU_THREAD_WOSYNC_BEGIN__
     new_data[INSTANCE_IDX_PER_BLOCK] = new trace_data_t[capacity + 128];
     if (data != nullptr) {
