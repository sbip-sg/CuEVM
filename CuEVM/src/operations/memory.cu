// CuEVM: CUDA Ethereum Virtual Machine implementation
// Copyright 2023 Stefan-Dan Ciocirlan (SBIP - Singapore Blockchain Innovation Programme)
// Author: Stefan-Dan Ciocirlan
// Data: 2023-11-30
// SPDX-License-Identifier: MIT

#include <CuEVM/operations/memory.cuh>
#include <CuEVM/gas_cost.cuh>
#include <CuEVM/utils/error_codes.cuh>

namespace CuEVM::operations {
    __host__ __device__ int32_t MLOAD(
        ArithEnv &arith,
        const bn_t &gas_limit,
        bn_t &gas_used,
        CuEVM::evm_stack_t &stack,
        CuEVM::evm_memory_t &memory) {
        cgbn_add_ui32(arith.env, gas_used, gas_used, GAS_VERY_LOW);
        int32_t error_code = CuEVM::gas_cost::has_gas(
            arith,
            gas_limit,
            gas_used);

        bn_t memory_offset, length;
        error_code |= stack.pop(arith, memory_offset);
        cgbn_set_ui32(arith.env, length, CuEVM::word_size);

        // get the memory expansion gas cost
        bn_t memory_expansion_cost;
        error_code |= CuEVM::gas_cost::memory_grow_cost(
            arith,
            memory,
            memory_offset,
            length,
            memory_expansion_cost,
            gas_used);

        error_code |=  CuEVM::gas_cost::has_gas(
            arith,
            gas_limit,
            gas_used);
        if (error_code == ERROR_SUCCESS) {
            memory.increase_memory_cost(arith, memory_expansion_cost);
            CuEVM::byte_array_t data;
            error_code |= memory.get(
                arith,
                memory_offset,
                length,
                data);


            bn_t value;
            error_code |= arith.byte_array_to_bn_t(data, value);
            error_code |= stack.push(arith, value);
        }
    }

    __host__ __device__ int32_t MSTORE(
        ArithEnv &arith,
        const bn_t &gas_limit,
        bn_t &gas_used,
        CuEVM::evm_stack_t &stack,
        CuEVM::evm_memory_t &memory) {
        cgbn_add_ui32(arith.env, gas_used, gas_used, GAS_VERY_LOW);
        int32_t error_code = CuEVM::gas_cost::has_gas(
            arith,
            gas_limit,
            gas_used);

        bn_t memory_offset;
        error_code |= stack.pop(arith, memory_offset);
        bn_t value;
        error_code |= stack.pop(arith, value);
        bn_t length;
        cgbn_set_ui32(arith.env, length, CuEVM::word_size);

        // get the memory expansion gas cost
        bn_t memory_expansion_cost;
        error_code |= CuEVM::gas_cost::memory_grow_cost(
            arith,
            memory,
            memory_offset,
            length,
            memory_expansion_cost,
            gas_used);

        error_code |=  CuEVM::gas_cost::has_gas(
            arith,
            gas_limit,
            gas_used);

        if (error_code == ERROR_SUCCESS) {
            memory.increase_memory_cost(arith, memory_expansion_cost);
            CuEVM::byte_array_t value_bytes(CuEVM::word_size);
            evm_word_t value_word;
            cgbn_store(arith.env, (cgbn_evm_word_t_ptr) &value_word, value);
<<<<<<< HEAD
            
            value_word.to_byte_array_t(value_bytes);
=======

            value_word.to_byte_array_t(&value_bytes);
>>>>>>> 613b1141

            error_code |= memory.set(
                arith,
                value_bytes,
                memory_offset,
                length);
        }
        return error_code;
    }

    __host__ __device__ int32_t MSTORE8(
        ArithEnv &arith,
        const bn_t &gas_limit,
        bn_t &gas_used,
        CuEVM::evm_stack_t &stack,
        CuEVM::evm_memory_t &memory) {
        cgbn_add_ui32(arith.env, gas_used, gas_used, GAS_VERY_LOW);
        int32_t error_code = CuEVM::gas_cost::has_gas(
            arith,
            gas_limit,
            gas_used);

        bn_t memory_offset;
        error_code |= stack.pop(arith, memory_offset);
        bn_t value;
        error_code |= stack.pop(arith, value);
        bn_t length;
        cgbn_set_ui32(arith.env, length, 1);
        // get the memory expansion gas cost
        bn_t memory_expansion_cost;
        error_code |= CuEVM::gas_cost::memory_grow_cost(
            arith,
            memory,
            memory_offset,
            length,
            memory_expansion_cost,
            gas_used);

        error_code |=  CuEVM::gas_cost::has_gas(
            arith,
            gas_limit,
            gas_used);

        if (error_code == ERROR_SUCCESS) {
            memory.increase_memory_cost(arith, memory_expansion_cost);
            CuEVM::byte_array_t value_bytes(CuEVM::word_size);
            evm_word_t value_word;
            cgbn_store(arith.env, (cgbn_evm_word_t_ptr) &value_word, value);
<<<<<<< HEAD
            
            value_word.to_byte_array_t(value_bytes);
=======

            value_word.to_byte_array_t(&value_bytes);
>>>>>>> 613b1141

            CuEVM::byte_array_t value_byte(
                value_bytes.data + CuEVM::word_size - 1,
                1
            );

            error_code |= memory.set(
                arith,
                value_byte,
                memory_offset,
                length);
        }
        return error_code;
    }

    __host__ __device__ int32_t MSIZE(
        ArithEnv &arith,
        const bn_t &gas_limit,
        bn_t &gas_used,
        CuEVM::evm_stack_t &stack,
        const CuEVM::evm_memory_t &memory) {
        cgbn_add_ui32(arith.env, gas_used, gas_used, GAS_BASE);
        int32_t error_code = CuEVM::gas_cost::has_gas(
            arith,
            gas_limit,
            gas_used);
        if (error_code == ERROR_SUCCESS)
        {
            bn_t size;
            cgbn_set_ui32(arith.env, size, memory.get_size());

            error_code |= stack.push(arith, size);
        }
        return error_code;
    }
}<|MERGE_RESOLUTION|>--- conflicted
+++ resolved
@@ -94,13 +94,8 @@
             CuEVM::byte_array_t value_bytes(CuEVM::word_size);
             evm_word_t value_word;
             cgbn_store(arith.env, (cgbn_evm_word_t_ptr) &value_word, value);
-<<<<<<< HEAD
             
             value_word.to_byte_array_t(value_bytes);
-=======
-
-            value_word.to_byte_array_t(&value_bytes);
->>>>>>> 613b1141
 
             error_code |= memory.set(
                 arith,
@@ -149,13 +144,8 @@
             CuEVM::byte_array_t value_bytes(CuEVM::word_size);
             evm_word_t value_word;
             cgbn_store(arith.env, (cgbn_evm_word_t_ptr) &value_word, value);
-<<<<<<< HEAD
             
             value_word.to_byte_array_t(value_bytes);
-=======
-
-            value_word.to_byte_array_t(&value_bytes);
->>>>>>> 613b1141
 
             CuEVM::byte_array_t value_byte(
                 value_bytes.data + CuEVM::word_size - 1,
