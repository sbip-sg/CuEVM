// CuEVM: CUDA Ethereum Virtual Machine implementation
// Copyright 2023 Stefan-Dan Ciocirlan (SBIP - Singapore Blockchain Innovation Programme)
// Author: Stefan-Dan Ciocirlan
// Data: 2023-11-30
// SPDX-License-Identifier: MIT

#include <CuEVM/utils/error_codes.cuh>
#include <CuEVM/core/memory.cuh>

namespace CuEVM {
  namespace memory {
    __host__ __device__ void evm_memory_t::print() const {
      printf("Memory data: \n");
      printf("Size: %d\n", size);
      printf("Memory cost: ");
      memory_cost.print();
      printf("\n");
      data.print();
    }

    __host__ cJSON* evm_memory_t::to_json() const {
      cJSON *json = cJSON_CreateObject();
      cJSON_AddItemToObject(json, "size", cJSON_CreateNumber(size));
      char *hex_string_ptr = memory_cost.to_hex();
      cJSON_AddStringToObject(json, "memory_cost", hex_string_ptr);
      delete[] hex_string_ptr;
      cJSON_AddItemToObject(json, "data", data.to_json());
      return json;
    }

    __host__ __device__ void evm_memory_t::get_memory_cost(
      ArithEnv &arith,
      bn_t &cost) const {
        cgbn_load(
          arith.env,
          cost,
          (CuEVM::cgbn_evm_word_t_ptr) &memory_cost
        );
    }

    __host__ __device__ void evm_memory_t::increase_memory_cost(
      ArithEnv &arith,
      const bn_t &memory_expansion_cost) {
        bn_t cuurent_cost;
        cgbn_load(
          arith.env,
          cuurent_cost,
          (CuEVM::cgbn_evm_word_t_ptr) &memory_cost
        );
        cgbn_add(
          arith.env,
          cuurent_cost,
          cuurent_cost,
          memory_expansion_cost
        );
        cgbn_store(
          arith.env,
          (CuEVM::cgbn_evm_word_t_ptr) &memory_cost,
          cuurent_cost
        );
      }

    __host__ __device__ int32_t evm_memory_t::allocate_pages(
      uint32_t new_size
    )  {
      if (new_size < data.size) {
        return ERROR_SUCCESS;
      }
      uint32_t new_page_count = (new_size / CuEVM::memory::page_size) + 1;
      return data.grow(new_page_count * CuEVM::memory::page_size, 1);
    }

    __host__ __device__ int32_t evm_memory_t::get_last_offset(
      ArithEnv &arith,
      const bn_t &index,
      const bn_t &length,
      uint32_t &offset
    ) const {
      int32_t overflow = 0;
      bn_t offset_bn;
      overflow = cgbn_add(arith.env, offset_bn, index, length);
      overflow |= arith.uint32_t_from_cgbn(offset, offset_bn);
      bn_t memory_size;
      overflow |= cgbn_add_ui32(arith.env, memory_size, offset_bn, 31);
      cgbn_div_ui32(arith.env, memory_size, memory_size, 32);
      overflow |= cgbn_mul_ui32(arith.env, offset_bn, memory_size, 32);
      overflow |= arith.uint32_t_from_cgbn(offset, offset_bn);

      return overflow;
    }

    __host__ __device__ int32_t evm_memory_t::grow(
      ArithEnv &arith,
      const bn_t &index,
      const bn_t &length) {
      uint32_t offset;
      if(get_last_offset(arith, index, length, offset) != 0) {
        return ERR_MEMORY_INVALID_OFFSET;
      }
      if (offset > size) {
        if(allocate_pages(offset) != 0) {
          return ERR_MEMORY_INVALID_ALLOCATION;
        }
        size = offset;
      }
      return ERROR_SUCCESS;
    }

    __host__ __device__ int32_t evm_memory_t::get(
      ArithEnv &arith,
      const bn_t &index,
      const bn_t &length,
      CuEVM::byte_array_t &data) {
      int32_t error_code = ERROR_SUCCESS;
      error_code = (cgbn_compare_ui32(arith.env, length, 0) < 0) ? ERR_MEMORY_INVALID_SIZE : error_code;
      error_code |= grow(arith, index, length);
      if (error_code == ERROR_SUCCESS) {
        uint32_t index_u32, length_u32;
        arith.uint32_t_from_cgbn(index_u32, index);
        arith.uint32_t_from_cgbn(length_u32, length);
        data = CuEVM::byte_array_t(this->data.data + index_u32, length_u32);
      } else {
        data = CuEVM::byte_array_t();
      }
      return error_code;
    }

  __host__ __device__ int32_t evm_memory_t::set(
      ArithEnv &arith,
      const CuEVM::byte_array_t &data,
      const bn_t &index,
      const bn_t &length) {

      int32_t error_code = ERROR_SUCCESS;
      error_code = (cgbn_compare_ui32(arith.env, length, 0) < 0) ? ERR_MEMORY_INVALID_SIZE : error_code;
      error_code |= grow(arith, index, length);
      if (error_code == ERROR_SUCCESS) {
        uint32_t index_u32, length_u32;
        arith.uint32_t_from_cgbn(index_u32, index);
        arith.uint32_t_from_cgbn(length_u32, length);
<<<<<<< HEAD
        if (data.size > 0) {
          memcpy(this->data.data + index_u32, data.data, min(length_u32, data.size));
=======

        if (length_u32 && data.size) {
          // memcpy(this->data.data + index_u32, data.data, min(length_u32,data.size));
          std::copy(data.data, data.data + min(length_u32,data.size), this->data.data + index_u32);
>>>>>>> 613b1141
        }
      }
      return error_code;
    }

    __global__ void transfer_kernel(
      evm_memory_t *dst_instances,
      evm_memory_t *src_instances,
      uint32_t instance_count
    ) {
      uint32_t instance = blockIdx.x * blockDim.x + threadIdx.x;
      if (instance >= instance_count)
        return;

      if (src_instances[instance].data.size > 0)
      {
        memcpy(
          dst_instances[instance].data.data,
          src_instances[instance].data.data,
          src_instances[instance].data.size * sizeof(uint8_t)
        );
        delete[] src_instances[instance].data.data;
        src_instances[instance].data.data = nullptr;
      }
    }

    __host__ evm_memory_t *get_cpu(
        uint32_t count
    ) {
        return new evm_memory_t[count];
    }


    __host__ void cpu_free(
        evm_memory_t* instances,
        uint32_t count
    ) {
      delete[] instances;
    }

    __host__ evm_memory_t *get_gpu_from_cpu(
        evm_memory_t *cpu_instances,
        uint32_t count
    ) {
        evm_memory_t *gpu_instances, *tmp_cpu_instances;
        CUDA_CHECK(cudaMalloc((void **)&gpu_instances, count * sizeof(evm_memory_t)));
        tmp_cpu_instances = new evm_memory_t[count];
        std::copy(cpu_instances, cpu_instances + count, tmp_cpu_instances);
        for (uint32_t i = 0; i < count; i++) {
            if (cpu_instances[i].data.size > 0) {
                CUDA_CHECK(cudaMalloc((void **)&tmp_cpu_instances[i].data.data, cpu_instances[i].data.size));
                CUDA_CHECK(cudaMemcpy(tmp_cpu_instances[i].data.data, cpu_instances[i].data.data, cpu_instances[i].data.size, cudaMemcpyHostToDevice));
            }
        }
        CUDA_CHECK(cudaMemcpy(tmp_cpu_instances, tmp_cpu_instances, count * sizeof(evm_memory_t), cudaMemcpyHostToDevice));
        delete[] tmp_cpu_instances;
        return gpu_instances;
    }

    __host__ void gpu_free(
        evm_memory_t *gpu_instances,
        uint32_t count
    ) {
        evm_memory_t *tmp_cpu_instances = new evm_memory_t[count];
        CUDA_CHECK(cudaMemcpy(tmp_cpu_instances, gpu_instances, count * sizeof(evm_memory_t), cudaMemcpyDeviceToHost));
        for (uint32_t i = 0; i < count; i++) {
            if (tmp_cpu_instances[i].data.size > 0) {
                CUDA_CHECK(cudaFree(tmp_cpu_instances[i].data.data));
            }
        }
        delete[] tmp_cpu_instances;
        CUDA_CHECK(cudaFree(gpu_instances));
    }

    __host__ evm_memory_t *get_cpu_from_gpu(
      evm_memory_t *gpu_instances,
      uint32_t count
    ) {
      evm_memory_t *cpu_instances = new evm_memory_t[count];
      evm_memory_t *tmp_cpu_instances = new evm_memory_t[count];
      evm_memory_t* tmp_gpu_instances = nullptr;
      CUDA_CHECK(cudaMemcpy(cpu_instances, gpu_instances, count * sizeof(evm_memory_t), cudaMemcpyDeviceToHost));
      std::copy(cpu_instances, cpu_instances + count, tmp_cpu_instances);
      for (uint32_t idx = 0; idx < count; idx++) {
        if (tmp_cpu_instances[idx].size > 0)
        {
          CUDA_CHECK(cudaMalloc(
            (void **)&tmp_cpu_instances[idx].data.data,
            sizeof(uint8_t) * tmp_cpu_instances[idx].data.size
          ));
        }
        else
        {
          tmp_cpu_instances[idx].data.data = nullptr;
        }
        tmp_cpu_instances[idx].size = tmp_cpu_instances[idx].size;
      }
      CUDA_CHECK(cudaMalloc((void **)&tmp_gpu_instances, count * sizeof(evm_memory_t)));
      CUDA_CHECK(cudaMemcpy(tmp_gpu_instances, tmp_cpu_instances, count * sizeof(evm_memory_t), cudaMemcpyHostToDevice));
      delete[] tmp_cpu_instances;
      // 2. call the kernel to copy the memory between the gpu memories
      CuEVM::memory::transfer_kernel<<<count, 1>>>(tmp_gpu_instances, gpu_instances, count);
      CUDA_CHECK(cudaDeviceSynchronize());
      CUDA_CHECK(cudaFree(gpu_instances));
      gpu_instances = tmp_gpu_instances;

      // 3. copy the gpu memories back in the cpu memories
      CUDA_CHECK(cudaMemcpy(
        cpu_instances,
        gpu_instances,
        sizeof(evm_memory_t) * count,
        cudaMemcpyDeviceToHost
      ));
      tmp_cpu_instances = new evm_memory_t[count];
      std::copy(cpu_instances, cpu_instances + count, tmp_cpu_instances);
      for (size_t idx = 0; idx < count; idx++)
      {
        if (tmp_cpu_instances[idx].data.size > 0)
        {
          tmp_cpu_instances[idx].data.data = new uint8_t[tmp_cpu_instances[idx].data.size];
          CUDA_CHECK(cudaMemcpy(
            tmp_cpu_instances[idx].data.data,
            cpu_instances[idx].data.data,
            sizeof(uint8_t) * tmp_cpu_instances[idx].data.size,
            cudaMemcpyDeviceToHost
          ));
        }
        else
        {
          tmp_cpu_instances[idx].data.data = nullptr;
        }
      }
      gpu_free(gpu_instances, count);
      std::copy(tmp_cpu_instances, tmp_cpu_instances + count, cpu_instances);
      delete[] tmp_cpu_instances;
      tmp_cpu_instances = NULL;
      return cpu_instances;
    }
  }
}<|MERGE_RESOLUTION|>--- conflicted
+++ resolved
@@ -138,15 +138,8 @@
         uint32_t index_u32, length_u32;
         arith.uint32_t_from_cgbn(index_u32, index);
         arith.uint32_t_from_cgbn(length_u32, length);
-<<<<<<< HEAD
         if (data.size > 0) {
           memcpy(this->data.data + index_u32, data.data, min(length_u32, data.size));
-=======
-
-        if (length_u32 && data.size) {
-          // memcpy(this->data.data + index_u32, data.data, min(length_u32,data.size));
-          std::copy(data.data, data.data + min(length_u32,data.size), this->data.data + index_u32);
->>>>>>> 613b1141
         }
       }
       return error_code;
