--- conflicted
+++ resolved
@@ -178,26 +178,12 @@
 #ifdef __CUDA_ARCH__
 __host__ __device__ int32_t evm_stack_t::pushx(ArithEnv &arith, uint8_t x, uint8_t *src_byte_data,
                                                uint8_t src_byte_size) {
-<<<<<<< HEAD
-    // if (x > 32) {
-    //     return ERROR_STACK_INVALID_SIZE;
-    // }
-    // x valud must be validated by checking opcode ouside
-    __ONE_GPU_THREAD_WOSYNC_BEGIN__
-    printf("pushx %d data size %d data to insert: \n", x, src_byte_size);
-    for (uint8_t idx = 0; idx < src_byte_size; idx++) {
-        printf("%02x", src_byte_data[idx]);
-    }
-    printf("\n");
-    __ONE_GPU_THREAD_WOSYNC_END__
-=======
     // __ONE_GPU_THREAD_WOSYNC_BEGIN__
     // printf("pushx x %d data size %d thread_idx %d\n", x, src_byte_size, THREADIDX);
     // for (uint8_t idx = 0; idx < src_byte_size; idx++) {
     //     printf("%02x", src_byte_data[idx]);
     // }
     // __ONE_GPU_THREAD_WOSYNC_END__
->>>>>>> 60633989
 
     // int32_t error_code = (size() >= capacity) ? grow() : ERROR_SUCCESS;
     if (stack_offset < max_stack_size) {
@@ -241,17 +227,12 @@
         stack_offset++;
 
         // __SYNC_THREADS__  // do we need to sync here?
-<<<<<<< HEAD
-        __ONE_THREAD_PER_INSTANCE(printf("pushx data inserted %d stack offset %d \n", threadIdx.x, stack_offset););
-        this->print();
-=======
         //     __ONE_THREAD_PER_INSTANCE(printf("after pushx\n"););
         // __SYNC_THREADS__
         // if (INSTANCE_IDX_PER_BLOCK == 1) {
         //     // printf("THREADIDX %d\n", THREADIDX);
         //     this->print();
         // }
->>>>>>> 60633989
         return ERROR_SUCCESS;
     } else {
         printf("pushx overflow stack offset %d\n", stack_offset);
