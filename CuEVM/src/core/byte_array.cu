// CuEVM: CUDA Ethereum Virtual Machine implementation
// Copyright 2023 Stefan-Dan Ciocirlan (SBIP - Singapore Blockchain Innovation
// Programme) Author: Stefan-Dan Ciocirlan Data: 2024-06-20
// SPDX-License-Identifier: MIT

#include <CuEVM/core/byte_array.cuh>
#include <CuEVM/utils/error_codes.cuh>
#include <CuEVM/utils/evm_utils.cuh>

namespace CuEVM {
__host__ __device__ byte_array_t::byte_array_t(const uint32_t size)
    : size(size) {
    __SHARED_MEMORY__ uint8_t *tmp_data;
    __ONE_GPU_THREAD_BEGIN__
    if (size > 0) {
        tmp_data = new uint8_t[size];
        memset(tmp_data, 0, size * sizeof(uint8_t));
    } else
        tmp_data = nullptr;
    __ONE_GPU_THREAD_END__
    data = tmp_data;
}

__host__ __device__ byte_array_t::byte_array_t(uint8_t *data, uint32_t size)
    : size(size) {
    __SHARED_MEMORY__ uint8_t *tmp_data;
    __ONE_GPU_THREAD_BEGIN__
    if (size > 0) {
        tmp_data = new uint8_t[size];
        memcpy(tmp_data, data, size * sizeof(uint8_t));
    } else
        tmp_data = nullptr;
    __ONE_GPU_THREAD_END__
    this->data = tmp_data;
}

<<<<<<< HEAD
__host__ byte_array_t::byte_array_t(const char *hex_string, int32_t endian,
                                    PaddingDirection padding)
    : size(0), data(nullptr) {
    from_hex(hex_string, endian, padding, 0);
}
=======
  __host__ __device__ byte_array_t::byte_array_t(
    const byte_array_t &src_byte_array,
    uint32_t offset,
    uint32_t size) : size(size) {
      if (size > 0)
      {
        this->data = new uint8_t[size];
        std::fill(data, data + size, 0);
        if (offset < src_byte_array.size)
          std::copy(src_byte_array.data + offset, src_byte_array.data + min(offset + size,src_byte_array.size), this->data);
      }
      else
        this->data = nullptr;
  }

  __host__ __device__ byte_array_t::byte_array_t(
    const char *hex_string,
    int32_t endian,
    PaddingDirection padding) : size(0), data(nullptr) {
      from_hex(hex_string, endian, padding, 0);
  }
>>>>>>> 613b1141

__host__ byte_array_t::byte_array_t(const char *hex_string, uint32_t size,
                                    int32_t endian, PaddingDirection padding)
    : size(size), data(nullptr) {
    from_hex(hex_string, endian, padding, 0);
}

__host__ __device__ byte_array_t::~byte_array_t() {
    __ONE_GPU_THREAD_BEGIN__
    if ((size > 0) && (data != nullptr)) {
        delete[] data;
    }
    __ONE_GPU_THREAD_END__
    data = nullptr;
    size = 0;
}

__host__ __device__ byte_array_t::byte_array_t(const byte_array_t &other)
    : size(other.size) {
    __SHARED_MEMORY__ uint8_t *tmp_data;
    __ONE_GPU_THREAD_BEGIN__
    if (size > 0) {
        tmp_data = new uint8_t[size];
        memcpy(tmp_data, other.data, size * sizeof(uint8_t));
    } else
        tmp_data = nullptr;
    __ONE_GPU_THREAD_END__
    data = tmp_data;
}

__host__ __device__ byte_array_t &byte_array_t::operator=(
    const byte_array_t &other) {
    if (this == &other) return *this;
    __SHARED_MEMORY__ uint8_t *tmp_data;
    __ONE_GPU_THREAD_BEGIN__
    if (size != other.size) {
        if (size > 0) {
            delete[] data;
        }
        tmp_data = nullptr;
        size = other.size;
        if (size > 0) tmp_data = new uint8_t[size];
    }
    if (size > 0) {
        memcpy(tmp_data, other.data, size * sizeof(uint8_t));
    } else
        tmp_data = nullptr;
    __ONE_GPU_THREAD_END__
    data = tmp_data;
    size = other.size;
    return *this;
}

__host__ __device__ int32_t byte_array_t::grow(uint32_t new_size,
                                               int32_t zero_padding) {
    if (new_size == size) return ERROR_SUCCESS;
    __SHARED_MEMORY__ uint8_t *new_data;
    __ONE_GPU_THREAD_BEGIN__
    new_data = new uint8_t[new_size];
    if (zero_padding) memset(new_data, 0, new_size * sizeof(uint8_t));
    if (size > 0) {
        if (new_size > size) {
            memcpy(new_data, data, size * sizeof(uint8_t));
            // if (zero_padding)
            //   memset(new_data + size, 0, new_size - size);
        } else {
            memcpy(new_data, data, new_size * sizeof(uint8_t));
        }
        delete[] data;
    }
    __ONE_GPU_THREAD_END__
    data = new_data;
    size = new_size;
    return ERROR_SUCCESS;
}

__host__ __device__ uint32_t byte_array_t::has_value(uint8_t value) const {
    __SHARED_MEMORY__ uint32_t error_code;
    uint32_t index;
    error_code = ERROR_VALUE_NOT_FOUND;
    __SYNC_THREADS__
#ifdef __CUDA_ARCH__
    uint32_t slot_size = size / CuEVM::cgbn_tpi;
    for (index = 0; index < slot_size; index++) {
        if (data[slot_size * threadIdx.x + index] == value) {
            error_code = ERROR_SUCCESS;
        }
    }
    for (index = slot_size * CuEVM::cgbn_tpi; index < size; index++) {
        if (data[index] == value) {
            error_code = ERROR_SUCCESS;
        }
    }
    __SYNC_THREADS__
#else
    for (index = 0; index < size; index++) {
        if (data[index] == value) {
            return ERROR_SUCCESS;
        }
    }
#endif
    return error_code;
}

__host__ __device__ void byte_array_t::print() const {
    __ONE_GPU_THREAD_BEGIN__
    printf("size: %u\n", size);
    printf("data: ");
    for (uint32_t index = 0; index < size; index++) printf("%02x", data[index]);
    printf("\n");
    __ONE_GPU_THREAD_END__
}

__host__ char *byte_array_t::to_hex() const {
    char *hex_string = new char[size * 2 + 3];  // 3 - 0x and \0
    hex_string[0] = '0';
    hex_string[1] = 'x';
    char *tmp_hex_string = (char *)hex_string + 2;
    uint8_t *tmp_data = data;
    for (uint32_t idx = 0; idx < size; idx++) {
        CuEVM::utils::hex_from_byte(tmp_hex_string, *(tmp_data++));
        tmp_hex_string += 2;
    }
    hex_string[size * 2 + 2] = 0;
    return hex_string;
}

__host__ cJSON *byte_array_t::to_json() const {
    cJSON *data_json = cJSON_CreateObject();
    cJSON_AddNumberToObject(data_json, "size", size);
    if (size > 0) {
        char *hex_string = to_hex();
        cJSON_AddStringToObject(data_json, "data", hex_string);
        delete[] hex_string;
    } else {
        cJSON_AddStringToObject(data_json, "data", "0x");
    }
    return data_json;
}

__host__ int32_t byte_array_t::from_hex_set_le(const char *clean_hex_string,
                                               int32_t length) {
    if ((length < 0) || ((size * 2) < length)) {
        return 1;
    }
    if (length > 0) {
        char *current_char;
        current_char = (char *)clean_hex_string;
        int32_t index;
        uint8_t *dst_ptr;
        dst_ptr = data;
        for (index = 0; index < ((length + 1) / 2) - 1; index++) {
            *(dst_ptr++) = CuEVM::utils::byte_from_two_hex_char(
                *(current_char), *(current_char + 1));
            current_char += 2;
        }
        if (length % 2 == 1) {
            *(dst_ptr++) =
                CuEVM::utils::byte_from_two_hex_char(*current_char++, '0');
        } else {
            *(dst_ptr++) = CuEVM::utils::byte_from_two_hex_char(
                *(current_char), *(current_char + 1));
            current_char += 2;
        }
    }
    return 0;
}

__host__ int32_t byte_array_t::from_hex_set_be(const char *clean_hex_string,
                                               int32_t length,
                                               PaddingDirection padding) {
    if ((length < 0) || ((size * 2) < length)) {
        return 1;
<<<<<<< HEAD
    }
    if (length > 0) {
        char *current_char;
        current_char = (char *)clean_hex_string;
        uint8_t *dst_ptr;
        if (padding == PaddingDirection::RIGHT_PADDING) {  // right padding
            dst_ptr = data + size - 1;
        } else if (padding == PaddingDirection::LEFT_PADDING) {  // left padding
            dst_ptr = data + (length + 1) / 2 - 1;
        } else {
            return 1;
        }

        if (length % 2 == 1) {
            *dst_ptr-- =
                CuEVM::utils::byte_from_two_hex_char('0', *current_char++);
        } else {
            *dst_ptr-- = CuEVM::utils::byte_from_two_hex_char(
                *(current_char), *(current_char + 1));
            current_char += 2;
        }
        while (*current_char != '\0') {
            *dst_ptr-- = CuEVM::utils::byte_from_two_hex_char(
                *(current_char), *(current_char + 1));
            current_char += 2;
        }
=======
      }

      if (length % 2 == 1)
      {
        *dst_ptr-- = CuEVM::utils::byte_from_two_hex_char(
          '0',
          *current_char++
        );
      } else {
        *dst_ptr-- = CuEVM::utils::byte_from_two_hex_char(
          *(current_char),
          *(current_char+1)
        );
        current_char += 2;
      }
      while(*current_char != '\0') {
        *dst_ptr-- = CuEVM::utils::byte_from_two_hex_char(
          *(current_char),
          *(current_char+1)
        );
        current_char += 2;
      }
>>>>>>> 613b1141
    }
    return 0;
}

__host__ int32_t byte_array_t::from_hex(const char *hex_string, int32_t endian,
                                        PaddingDirection padding,
                                        int32_t managed) {
    char *tmp_hex_char;
    tmp_hex_char = (char *)hex_string;
    int32_t length = CuEVM::utils::clean_hex_string(&tmp_hex_char);
    if (length < 0) {
        data = nullptr;
        return ERROR_INVALID_HEX_STRING;
    }
    size = (size == 0) ? (length + 1) / 2 : size;
    if (size > 0) {
        if (managed) {
            CUDA_CHECK(
                cudaMallocManaged((void **)&data, sizeof(uint8_t) * size));
            memset(data, 0, size * sizeof(uint8_t));
        } else {
            // data = (uint8_t*) std::calloc(size, sizeof(uint8_t));
            data = new uint8_t[size];
            memset(data, 0, size * sizeof(uint8_t));
        }
    }
    int32_t error_code = ERROR_SUCCESS;
    if (endian == LITTLE_ENDIAN) {
        error_code = this->from_hex_set_le(tmp_hex_char, length);
    } else {
        error_code = this->from_hex_set_be(tmp_hex_char, length, padding);
    }
    if (error_code != ERROR_SUCCESS) {
        if (managed) {
            CUDA_CHECK(cudaFree(data));
        } else {
            delete[] data;
        }
        data = nullptr;
        size = 0;
    }
    return error_code;
}

__host__ __device__ int32_t
byte_array_t::padded_copy_BE(const byte_array_t src) {
    uint32_t copy_size;
    int32_t size_diff;
    if (src.size == size) {
        size_diff = 0;
        copy_size = src.size;
    } else if (src.size < size) {
        size_diff = 1;
        copy_size = src.size;
    } else {
        size_diff = -1;
        copy_size = size;
    }
    __ONE_GPU_THREAD_BEGIN__
    memcpy(data, src.data, copy_size);
    memset(data + copy_size, 0, size - src.size);
    __ONE_GPU_THREAD_END__
    return size_diff;
}

__host__ __device__ uint8_t &byte_array_t::operator[](uint32_t index) {
    return data[index];
}

// STATIC FUNCTIONS

__host__ byte_array_t *byte_array_t::get_cpu(uint32_t count) {
    byte_array_t *cpu_instances = new byte_array_t[count];
    return cpu_instances;
}

__host__ void byte_array_t::cpu_free(byte_array_t *cpu_instances,
                                     uint32_t count) {
    delete[] cpu_instances;
}

__host__ byte_array_t *byte_array_t::gpu_from_cpu(byte_array_t *cpu_instances,
                                                  uint32_t count) {
    byte_array_t *gpu_instances, *tmp_cpu_instances;
    tmp_cpu_instances = new byte_array_t[count];
    for (uint32_t idx = 0; idx < count; idx++) {
        if (cpu_instances[idx].size > 0) {
            CUDA_CHECK(cudaMalloc((void **)&tmp_cpu_instances[idx].data,
                                  sizeof(uint8_t) * cpu_instances[idx].size));
            CUDA_CHECK(cudaMemcpy(tmp_cpu_instances[idx].data,
                                  cpu_instances[idx].data,
                                  sizeof(uint8_t) * cpu_instances[idx].size,
                                  cudaMemcpyHostToDevice));
            tmp_cpu_instances[idx].size = cpu_instances[idx].size;
        }
    }
    CUDA_CHECK(
        cudaMalloc((void **)&gpu_instances, sizeof(byte_array_t) * count));
    CUDA_CHECK(cudaMemcpy(gpu_instances, tmp_cpu_instances,
                          sizeof(byte_array_t) * count,
                          cudaMemcpyHostToDevice));
    for (uint32_t idx = 0; idx < count; idx++) {
        tmp_cpu_instances[idx].size = 0;
        tmp_cpu_instances[idx].data = nullptr;
    }
    delete[] tmp_cpu_instances;
    return gpu_instances;
}

__host__ void byte_array_t::gpu_free(byte_array_t *gpu_instances,
                                     uint32_t count) {
    byte_array_t *cpu_instances = new byte_array_t[count];
    CUDA_CHECK(cudaMemcpy(cpu_instances, gpu_instances,
                          sizeof(byte_array_t) * count,
                          cudaMemcpyDeviceToHost));
    for (uint32_t idx = 0; idx < count; idx++) {
        if (cpu_instances[idx].size > 0) {
            CUDA_CHECK(cudaFree(cpu_instances[idx].data));
            cpu_instances[idx].data = nullptr;
            cpu_instances[idx].size = 0;
        }
    }
    delete[] cpu_instances;
    CUDA_CHECK(cudaFree(gpu_instances));
}

__host__ byte_array_t *byte_array_t::cpu_from_gpu(byte_array_t *gpu_instances,
                                                  uint32_t count) {
    byte_array_t *cpu_instances;
    cpu_instances = new byte_array_t[count];
    CUDA_CHECK(cudaMemcpy(cpu_instances, gpu_instances,
                          sizeof(byte_array_t) * count,
                          cudaMemcpyDeviceToHost));

    // 1. alocate the memory for gpu memory as memory which can be addressed by
    // the cpu
    byte_array_t *tmp_cpu_instances, *tmp_gpu_instances;
    tmp_cpu_instances = new byte_array_t[count];
    for (uint32_t idx = 0; idx < count; idx++) {
        if (cpu_instances[idx].size > 0) {
            CUDA_CHECK(cudaMalloc((void **)&tmp_cpu_instances[idx].data,
                                  sizeof(uint8_t) * cpu_instances[idx].size));
            tmp_cpu_instances[idx].size = cpu_instances[idx].size;
        }
    }
    CUDA_CHECK(
        cudaMalloc((void **)&tmp_gpu_instances, sizeof(byte_array_t) * count));
    CUDA_CHECK(cudaMemcpy(tmp_gpu_instances, tmp_cpu_instances,
                          sizeof(byte_array_t) * count,
                          cudaMemcpyHostToDevice));

    // 2. call the kernel to copy the memory between the gpu memories
    CUDA_CHECK(cudaDeviceSynchronize());
    CuEVM::byte_array_t_transfer_kernel<<<count, 1>>>(tmp_gpu_instances,
                                                      gpu_instances, count);
    CUDA_CHECK(cudaDeviceSynchronize());
    cudaFree(gpu_instances);
    gpu_instances = tmp_gpu_instances;
    tmp_gpu_instances = nullptr;

    // 3. copy the gpu memories back in the cpu memories
    CUDA_CHECK(cudaMemcpy(cpu_instances, gpu_instances,
                          sizeof(byte_array_t) * count,
                          cudaMemcpyDeviceToHost));
    for (uint32_t idx = 0; idx < count; idx++) {
        if (cpu_instances[idx].size > 0) {
            tmp_cpu_instances[idx].data = new uint8_t[cpu_instances[idx].size];
            CUDA_CHECK(cudaMemcpy(tmp_cpu_instances[idx].data,
                                  cpu_instances[idx].data,
                                  sizeof(uint8_t) * cpu_instances[idx].size,
                                  cudaMemcpyDeviceToHost));
            tmp_cpu_instances[idx].size = cpu_instances[idx].size;
        } else {
            tmp_cpu_instances[idx].data = nullptr;
            tmp_cpu_instances[idx].size = 0;
        }
    }
    // 4. free the temporary allocated memory
    byte_array_t::gpu_free(gpu_instances, count);
    for (uint32_t idx = 0; idx < count; idx++) {
        cpu_instances[idx].data = tmp_cpu_instances[idx].data;
        tmp_cpu_instances[idx].data = nullptr;
        tmp_cpu_instances[idx].size = 0;
    }
    delete[] tmp_cpu_instances;
    tmp_cpu_instances = nullptr;
    return cpu_instances;
}

// CPU-GPU
__global__ void byte_array_t_transfer_kernel(byte_array_t *dst_instances,
                                             byte_array_t *src_instances,
                                             uint32_t count) {
    uint32_t instance = blockIdx.x * blockDim.x + threadIdx.x;

    if (instance >= count) return;

    dst_instances[instance].size = src_instances[instance].size;
    if (src_instances[instance].size > 0) {
        memcpy(dst_instances[instance].data, src_instances[instance].data,
               src_instances[instance].size * sizeof(uint8_t));
        delete[] src_instances[instance].data;
        src_instances[instance].data = nullptr;
    }
}
}  // namespace CuEVM<|MERGE_RESOLUTION|>--- conflicted
+++ resolved
@@ -34,13 +34,6 @@
     this->data = tmp_data;
 }
 
-<<<<<<< HEAD
-__host__ byte_array_t::byte_array_t(const char *hex_string, int32_t endian,
-                                    PaddingDirection padding)
-    : size(0), data(nullptr) {
-    from_hex(hex_string, endian, padding, 0);
-}
-=======
   __host__ __device__ byte_array_t::byte_array_t(
     const byte_array_t &src_byte_array,
     uint32_t offset,
@@ -62,7 +55,6 @@
     PaddingDirection padding) : size(0), data(nullptr) {
       from_hex(hex_string, endian, padding, 0);
   }
->>>>>>> 613b1141
 
 __host__ byte_array_t::byte_array_t(const char *hex_string, uint32_t size,
                                     int32_t endian, PaddingDirection padding)
@@ -236,7 +228,6 @@
                                                PaddingDirection padding) {
     if ((length < 0) || ((size * 2) < length)) {
         return 1;
-<<<<<<< HEAD
     }
     if (length > 0) {
         char *current_char;
@@ -263,30 +254,6 @@
                 *(current_char), *(current_char + 1));
             current_char += 2;
         }
-=======
-      }
-
-      if (length % 2 == 1)
-      {
-        *dst_ptr-- = CuEVM::utils::byte_from_two_hex_char(
-          '0',
-          *current_char++
-        );
-      } else {
-        *dst_ptr-- = CuEVM::utils::byte_from_two_hex_char(
-          *(current_char),
-          *(current_char+1)
-        );
-        current_char += 2;
-      }
-      while(*current_char != '\0') {
-        *dst_ptr-- = CuEVM::utils::byte_from_two_hex_char(
-          *(current_char),
-          *(current_char+1)
-        );
-        current_char += 2;
-      }
->>>>>>> 613b1141
     }
     return 0;
 }
