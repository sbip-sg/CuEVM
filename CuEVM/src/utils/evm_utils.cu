--- conflicted
+++ resolved
@@ -61,22 +61,9 @@
     CuCrypto::keccak::sha3(&(rlp_list[0]), rlp_list_length + 1,
                            hash_address_bytes.data, CuEVM::hash_size);
 
-<<<<<<< HEAD
     cgbn_set_byte_array_t(arith.env, contract_address, hash_address_bytes);
-    cgbn_bitwise_mask_and(arith.env, contract_address, contract_address, CuEVM::address_bits);
-=======
-    CuEVM::byte_array_t address_bytes(CuEVM::word_size);
-
-    for (uint32_t idx = 0; idx < 12; idx++) {
-        hash_address_bytes.data[idx] = 0;
-    }
-
-    evm_word_t contract_address_word;
-
-    contract_address_word.from_byte_array_t(hash_address_bytes, BIG_ENDIAN);
-    cgbn_load(arith.env, contract_address, &contract_address_word);
-
->>>>>>> ceb49aa6
+    cgbn_bitwise_mask_and(arith.env, contract_address, contract_address,
+                          CuEVM::address_bits);
     return ERROR_SUCCESS;
 }
 
@@ -118,20 +105,9 @@
     CuCrypto::keccak::sha3(input_data.data, total_bytes, hash_input_data.data,
                            CuEVM::hash_size);
 
-<<<<<<< HEAD
-=======
-    for (uint32_t idx = 0; idx < CuEVM::word_size - CuEVM::address_size;
-         idx++) {
-        hash_input_data.data[idx] = 0;
-    }
-
-    evm_word_t contract_address_word;
-    contract_address_word.from_byte_array_t(hash_input_data, BIG_ENDIAN);
-    cgbn_load(arith.env, contract_address, &contract_address_word);
->>>>>>> ceb49aa6
-
     cgbn_set_byte_array_t(arith.env, contract_address, hash_input_data);
-    cgbn_bitwise_mask_and(arith.env, contract_address, contract_address, CuEVM::address_bits);
+    cgbn_bitwise_mask_and(arith.env, contract_address, contract_address,
+                          CuEVM::address_bits);
     return ERROR_SUCCESS;
 }
 
