#include <CuCrypto/keccak.cuh>
#include <CGBN/cgbn.h>

#include <CuEVM/utils/evm_utils.cuh>
#include <CuEVM/utils/error_codes.cuh>

namespace CuEVM {
    namespace utils {
        __host__ __device__ int32_t get_contract_address_create(
            ArithEnv &arith,
            bn_t &contract_address,
            const bn_t &sender_address,
            const bn_t &sender_nonce) {

            evm_word_t sender_address_word;
            cgbn_store(
                arith.env,
                reinterpret_cast<cgbn_evm_word_t_ptr>(&sender_address_word),
                sender_address);
            evm_word_t sender_nonce_word;
            cgbn_store(arith.env, &sender_nonce_word, sender_nonce);
<<<<<<< HEAD
            CuEVM::byte_array_t sender_address_bytes, sender_nonce_bytes;
            sender_address_word.to_byte_array_t(sender_address_bytes);
            sender_nonce_word.to_byte_array_t(sender_nonce_bytes);
=======
            CuEVM::byte_array_t sender_address_bytes(CuEVM::word_size), sender_nonce_bytes(CuEVM::word_size);
            sender_address_word.to_byte_array_t(&sender_address_bytes);
            sender_nonce_word.to_byte_array_t(&sender_nonce_bytes);
>>>>>>> 613b1141

            uint32_t nonce_bytes;
            for (nonce_bytes = CuEVM::word_size; nonce_bytes > 0; nonce_bytes--) {
                if (sender_nonce_bytes.data[CuEVM::word_size - nonce_bytes] != 0) {
                break;
                }
            }
            // TODO: this might work only for CuEVM::word_size == 32

            uint8_t rlp_list[1 + 1 + CuEVM::address_size + 1 + CuEVM::word_size];
            rlp_list[1] = 0x80 + CuEVM::address_size;
            for (uint32_t idx = 0; idx < CuEVM::address_size; idx++)
            {
                rlp_list[2 + idx] = sender_address_bytes.data[CuEVM::word_size - CuEVM::address_size + idx];
            }

            uint32_t rlp_list_length;
            // 21 is from the address the 20 bytes is the length of the address
            // and the 1 byte is the 0x80 + length of the address (20)
            if (cgbn_compare_ui32(arith.env, sender_nonce, 128) < 0)
            {
                rlp_list_length = 1 + CuEVM::address_size + 1;
                if (cgbn_compare_ui32(arith.env, sender_nonce, 0)  == 0)
                {
                rlp_list[2 + CuEVM::address_size] = 0x80; // special case for nonce 0
                }
                else
                {
                rlp_list[2 + CuEVM::address_size] = sender_nonce_bytes.data[CuEVM::word_size - 1];
                }
            }
            else
            {
                // 1 byte for the length of the nonce
                // 0x80 + length of the nonce
                rlp_list_length = 21 + 1 + nonce_bytes;
                rlp_list[2 + CuEVM::address_size] = 0x80 + nonce_bytes;
                for (uint8_t idx = 0; idx < nonce_bytes; idx++)
                {
                rlp_list[2 + CuEVM::address_size + 1 + idx] = sender_nonce_bytes.data[CuEVM::word_size - nonce_bytes + idx];
                }
            }
            rlp_list[0] = 0xc0 + rlp_list_length;

<<<<<<< HEAD
=======

>>>>>>> 613b1141
            CuEVM::byte_array_t hash_address_bytes(CuEVM::hash_size);
            CuCrypto::keccak::sha3(
                &(rlp_list[0]),
                rlp_list_length + 1,
                hash_address_bytes.data,
                CuEVM::hash_size);

            CuEVM::byte_array_t address_bytes(CuEVM::word_size);

            for (uint32_t idx = 0; idx < CuEVM::word_size; idx++)
            {
<<<<<<< HEAD
                hash_address_bytes.data[idx] = 0;
=======
                address_bytes.data[idx] = idx < CuEVM::address_size ? hash_address_bytes.data[CuEVM::word_size - idx - 1] : 0;
>>>>>>> 613b1141
            }

            evm_word_t contract_address_word;
<<<<<<< HEAD
            
            contract_address_word.from_byte_array_t(hash_address_bytes, BIG_ENDIAN);
=======
            contract_address_word.from_byte_array_t(address_bytes);
>>>>>>> 613b1141
            cgbn_load(arith.env, contract_address, &contract_address_word);

            return ERROR_SUCCESS;
        }

        __host__ __device__ int32_t get_contract_address_create2(
            ArithEnv &arith,
            bn_t &contract_address,
            const bn_t &sender_address,
            const bn_t &salt,
            const CuEVM::byte_array_t &init_code) {
            evm_word_t sender_address_word;
            cgbn_store(arith.env, &sender_address_word, sender_address);
            evm_word_t salt_word;
            cgbn_store(arith.env, &salt_word, salt);
            CuEVM::byte_array_t sender_address_bytes, salt_bytes;
            sender_address_word.to_byte_array_t(sender_address_bytes);
            salt_word.to_byte_array_t(salt_bytes);

            uint32_t total_bytes = 1 + CuEVM::address_size + CuEVM::word_size + CuEVM::hash_size;

            CuEVM::byte_array_t hash_code(CuEVM::hash_size);
            CuCrypto::keccak::sha3(
                init_code.data,
                init_code.size,
                hash_code.data,
                CuEVM::hash_size);

            CuEVM::byte_array_t input_data(total_bytes);
            input_data.data[0] = 0xff;
            for (uint32_t idx = 0; idx < CuEVM::address_size; idx++)
            {
                input_data.data[1 + idx] = sender_address_bytes.data[CuEVM::word_size - CuEVM::address_size + idx];
            }
            for (uint32_t idx = 0; idx < CuEVM::word_size; idx++)
            {
                input_data.data[1 + CuEVM::address_size + idx] = salt_bytes.data[CuEVM::word_size - CuEVM::word_size + idx];
            }
            for (uint32_t idx = 0; idx < CuEVM::hash_size; idx++)
            {
                input_data.data[1 + CuEVM::address_size + CuEVM::word_size + idx] = hash_code.data[idx];
            }

            CuEVM::byte_array_t hash_input_data(CuEVM::hash_size);
            CuCrypto::keccak::sha3(
                input_data.data,
                total_bytes,
                hash_input_data.data,
                CuEVM::hash_size);

            for (uint32_t idx = 0; idx < CuEVM::word_size - CuEVM::address_size; idx++)
            {
                hash_input_data.data[idx] = 0;
            }

            evm_word_t contract_address_word;
            contract_address_word.from_byte_array_t(hash_input_data);
            cgbn_load(arith.env, contract_address, &contract_address_word);

            return ERROR_SUCCESS;
        }

        __host__ __device__ int32_t is_hex(const char hex) {
            return hex >= '0' && hex <= '9' ? 1 : (
                hex >= 'a' && hex <= 'f' ? 1 : (
                hex >= 'A' && hex <= 'F' ? 1 : 0
                )
            );
        }

        __host__ __device__ char hex_from_nibble(const uint8_t nibble) {
            return nibble < 10 ? '0' + nibble : 'a' + nibble - 10;
        }

        __host__ __device__ uint8_t nibble_from_hex(const char hex) {
            return hex >= '0' && hex <= '9' ? hex - '0' : (
                hex >= 'a' && hex <= 'f' ? hex - 'a' + 10 : (
                hex >= 'A' && hex <= 'F' ? hex - 'A' + 10 : 0
                )
            );
        }

        __host__ __device__ uint8_t byte_from_nibbles(const uint8_t high, const uint8_t low) {
            return (high << 4) | low;
        }

        __host__ __device__ void hex_from_byte(char *dst, const uint8_t byte){
            if (dst == NULL)
                return;
            dst[0] = hex_from_nibble(byte >> 4);
            dst[1] = hex_from_nibble(byte & 0x0F);
        }

        __host__ __device__ uint8_t byte_from_two_hex_char(const char high, const char low) {
            return byte_from_nibbles(nibble_from_hex(high), nibble_from_hex(low));
        }
        __host__ __device__ int32_t hex_string_length(
        const char *hex_string)
        {
            int32_t length;
            int32_t error = 0;
            char *current_char;
            current_char = (char *)hex_string;
            if (
                (hex_string[0] == '0') &&
                ((hex_string[1] == 'x') || (hex_string[1] == 'X'))
            ) {
                current_char += 2; // Skip the "0x" prefix
            }
            length = 0;
            do {
                length++;
                error = error | (nibble_from_hex(current_char[length]) == 0);
            } while(current_char[length] != '\0');
            return error ? -1 : length;
        }

        __host__ __device__ int32_t clean_hex_string(
        char **hex_string)
        {
            char *current_char;
            current_char = (char *)*hex_string;
            if (current_char == NULL || current_char[0] == '\0')
            {
                return -1;
            }
            if (
                (current_char[0] == '0') &&
                ((current_char[1] == 'x') || (current_char[1] == 'X'))
            ) {
                current_char += 2; // Skip the "0x" prefix
                *hex_string += 2;
            }
            if (current_char[0] == '\0')
            {
                return 0;
            }
            int32_t length = 0;
            int32_t error = 0;
            do {
                error = error || (is_hex(current_char[length++]) == 0);
            } while(current_char[length] != '\0');
            return error ? -1 : length;
        }

        __host__ __device__ int32_t hex_string_without_leading_zeros(
        char *hex_string) {
            int32_t length;
            char *current_char;
            current_char = (char *)hex_string;
            length = clean_hex_string(&current_char);
            if (length <= 0)
            {
                return 1;
            }
            int32_t prefix = current_char - hex_string;
            int32_t idx;
            for (idx = 0; idx < length; idx++)
            {
                if (*current_char++ != '0')
                {
                break;
                }
            }
            if (idx == length)
            {
                hex_string[prefix] = '0';
                hex_string[prefix + 1] = '\0';
            }
            else
            {
                char *dst_char;
                char *src_char;
                dst_char = (char *)hex_string;
                clean_hex_string(&dst_char);
                src_char = dst_char + idx;
                for (int32_t i = 0; i < length - idx; i++)
                {
                *(dst_char++) = *(src_char++);
                }
                *dst_char = '\0';
            }
            return 0;
        }

        __host__ cJSON *get_json_from_file(const char *filepath) {
            FILE *fp = fopen(filepath, "r");
            fseek(fp, 0, SEEK_END);
            long size = ftell(fp);
            fseek(fp, 0, SEEK_SET);
            char *buffer = (char *)malloc(size + 1);
            fread(buffer, 1, size, fp);
            fclose(fp);
            buffer[size] = '\0';
            // parse
            cJSON *root = cJSON_Parse(buffer);
            free(buffer);
            return root;
        }
    }
}<|MERGE_RESOLUTION|>--- conflicted
+++ resolved
@@ -19,15 +19,9 @@
                 sender_address);
             evm_word_t sender_nonce_word;
             cgbn_store(arith.env, &sender_nonce_word, sender_nonce);
-<<<<<<< HEAD
             CuEVM::byte_array_t sender_address_bytes, sender_nonce_bytes;
             sender_address_word.to_byte_array_t(sender_address_bytes);
             sender_nonce_word.to_byte_array_t(sender_nonce_bytes);
-=======
-            CuEVM::byte_array_t sender_address_bytes(CuEVM::word_size), sender_nonce_bytes(CuEVM::word_size);
-            sender_address_word.to_byte_array_t(&sender_address_bytes);
-            sender_nonce_word.to_byte_array_t(&sender_nonce_bytes);
->>>>>>> 613b1141
 
             uint32_t nonce_bytes;
             for (nonce_bytes = CuEVM::word_size; nonce_bytes > 0; nonce_bytes--) {
@@ -72,10 +66,6 @@
             }
             rlp_list[0] = 0xc0 + rlp_list_length;
 
-<<<<<<< HEAD
-=======
-
->>>>>>> 613b1141
             CuEVM::byte_array_t hash_address_bytes(CuEVM::hash_size);
             CuCrypto::keccak::sha3(
                 &(rlp_list[0]),
@@ -87,20 +77,13 @@
 
             for (uint32_t idx = 0; idx < CuEVM::word_size; idx++)
             {
-<<<<<<< HEAD
-                hash_address_bytes.data[idx] = 0;
-=======
+                //TODO to look here
                 address_bytes.data[idx] = idx < CuEVM::address_size ? hash_address_bytes.data[CuEVM::word_size - idx - 1] : 0;
->>>>>>> 613b1141
             }
 
             evm_word_t contract_address_word;
-<<<<<<< HEAD
             
             contract_address_word.from_byte_array_t(hash_address_bytes, BIG_ENDIAN);
-=======
-            contract_address_word.from_byte_array_t(address_bytes);
->>>>>>> 613b1141
             cgbn_load(arith.env, contract_address, &contract_address_word);
 
             return ERROR_SUCCESS;
