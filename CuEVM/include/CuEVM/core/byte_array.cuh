// CuEVM: CUDA Ethereum Virtual Machine implementation
// Copyright 2023 Stefan-Dan Ciocirlan (SBIP - Singapore Blockchain Innovation
// Programme) Author: Stefan-Dan Ciocirlan Data: 2023-11-30
// SPDX-License-Identifier: MIT

#pragma once

#include <cjson/cJSON.h>
#include <cuda.h>
#include <stdint.h>
#include <stdio.h>
#include <stdlib.h>

namespace CuEVM {
<<<<<<< HEAD
enum PaddingDirection { NO_PADDING = 0, LEFT_PADDING = 1, RIGHT_PADDING = 2 };

/**
 * The byte array structure.
 * It has the size of the data and a pointer to the data.
 */
struct byte_array_t {
=======
  enum PaddingDirection {
    NO_PADDING = 0,
    LEFT_PADDING = 1,
    RIGHT_PADDING = 2
  };

  /**
   * The byte array structure.
   * It has the size of the data and a pointer to the data.
  */
  struct byte_array_t
  {
>>>>>>> 613b1141
    uint32_t size; /**< The size of the array */
    uint8_t *data; /**< The content of the array */
    /**
     * The default constructor.
     */
    __host__ __device__ byte_array_t() : size(0), data(nullptr) {};
    /**
     * The constructor with the size.
     * @param[in] size The size of the array.
     */
    __host__ __device__ byte_array_t(uint32_t size);
    /**
     * The constructor with the data.
     * @param[in] data The data of the array.
     * @param[in] size The size of the array.
     */
    __host__ __device__ byte_array_t(uint8_t *data, uint32_t size);
    /**
     * @brief
     *
     * The constructor with the src_byte_array, starting from [offset], get [size] bytes
     * IGNORE boundary and size checks, fill with data and zeros if out of bounds
     * @param[in] src_byte_array The source array to copy
     * @param[in] offset The offset of the array where we start to copy.
     * @param[in] size The size of the array.
     * @return __host__
     */
    __host__ __device__ byte_array_t::byte_array_t(
      const byte_array_t &src_byte_array,
      uint32_t offset,
      uint32_t size);
    /**
     * The constructor with the hex string.
     * @param[in] hex_string The hex string.
     * @param[in] endian The endian format.
     * @param[in] padding The padding direction.
     */
    __host__ byte_array_t(const char *hex_string,
                          int32_t endian = LITTLE_ENDIAN,
                          PaddingDirection padding = NO_PADDING);
    /**
     * The constructor with the hex string and a fixed size.
     * @param[in] hex_string The hex string.
     * @param[in] size the fixed size.
     * @param[in] endian The endian format.
     * @param[in] padding The padding direction.
     */
    __host__ byte_array_t(const char *hex_string, uint32_t size,
                          int32_t endian = LITTLE_ENDIAN,
                          PaddingDirection padding = NO_PADDING);
    /**
     * The destructor.
     */
    __host__ __device__ ~byte_array_t();
    /**
     * The copy constructor.
     * @param[in] other The other byte array.
     */
    __host__ __device__ byte_array_t(const byte_array_t &other);
    /**
     * The assignment operator.
     */
    __host__ __device__ byte_array_t &operator=(const byte_array_t &other);

    /**
     * Grow the size of the byte array with or without zero padding.
     * @param[in] new_size The new size of the byte array.
     * @param[in] zero_padding The zero padding flag.
     * @return The Error code. 0 for success, 1 for failure.
     */
    __host__ __device__ int32_t grow(uint32_t new_size,
                                     int32_t zero_padding = 0);

    /**
     * If the byte array has a given value.
     * @param[in] value The value to check.
     * @return The Error code. 0 for success, error code otherwise.
     */
    __host__ __device__ uint32_t has_value(uint8_t value) const;
    /**
     * Print the byte array.
     */
    __host__ __device__ void print() const;
    /**
     * Get the hex string from the byte array.
     * The hex string is allocated on the heap and needs to be freed.
     * @return The hex string.
     */
    __host__ char *to_hex() const;
    /**
     * Get the json object from the byte array.
     * @return The json object.
     */
    __host__ cJSON *to_json() const;
<<<<<<< HEAD
=======
    /**
     * Get the byte array from a hex string in Little Endian format.
     * @param[in] clean_hex_string The clean hex string.
     * @param[in] length The length of the clean hex string.
     * @return The Error code. 0 for success, 1 for failure.
     */
    __host__ __device__ int32_t from_hex_set_le(
      const char *clean_hex_string,
      int32_t length);
    /**
     * Get the byte array from a hex string in Big Endian format.
     * @param[in] clean_hex_string The clean hex string.
     * @param[in] length The length of the clean hex string.
     * @param[in] padded The padding direction ( 0 for left padding, 1 for right padding)
     * @return The Error code. 0 for success, 1 for failure.
     */
    __host__ __device__ int32_t from_hex_set_be(
      const char *clean_hex_string,
      int32_t length,
      PaddingDirection padding);
>>>>>>> 613b1141

    /**
     * Get the byte array from a hex string.
     * @param[in] hex_string The hex string.
     * @param[in] endian The endian format.
     * @param[in] padding The padding direction.
     * @param[in] managed The managed flag.
     * @return The Error code. 0 for success, 1 for failure.
     */
    __host__ int32_t from_hex(const char *hex_string,
                              int32_t endian = LITTLE_ENDIAN,
                              PaddingDirection padding = NO_PADDING,
                              int32_t managed = 0);
    /**
     * Copy the source byte array
     * considering a Big Endian format, the extra size
     * of the byte array will be padded with
     * zeros.
     * @param[in] src The source byte array
     * @return the difference in size -1 <, 0 =, 1 >
     */
    __host__ __device__ int32_t padded_copy_BE(const byte_array_t src);

    /**
     * Access the byte array using the index operator.
     * @param[in] index The index of the element to access.
     * @return The reference to the element at the specified index.
     */
    __host__ __device__ uint8_t &operator[](uint32_t index);

    // STATIC FUNCTIONS

    /**
     * Get the cpu instances for the return data
     * @param[in] count the number of instances
     * @return the cpu instances
     */
    __host__ static byte_array_t *get_cpu(uint32_t count);

    /**
     * Free the cpu instances
     * @param[in] cpu_instances the cpu instances
     * @param[in] count the number of instances
     */
    __host__ static void cpu_free(byte_array_t *cpu_instances, uint32_t count);

    /**
     * Get the gpu instances for the return data from the cpu instances
     * @param[in] cpu_instances the cpu instances
     * @param[in] count the number of instances
     * @return the gpu instances
     */
    __host__ static byte_array_t *gpu_from_cpu(byte_array_t *cpu_instances,
                                               uint32_t count);

    /**
     * Free the gpu instances
     * @param[in] gpu_instances the gpu instances
     * @param[in] count the number of instances
     */
    __host__ static void gpu_free(byte_array_t *gpu_instances, uint32_t count);

    /**
     * Get the cpu instances from the gpu instances
     * @param[in] gpu_instances the gpu instances
     * @param[in] count the number of instances
     * @return the cpu instances
     */
    __host__ static byte_array_t *cpu_from_gpu(byte_array_t *gpu_instances,
                                               uint32_t count);

   private:
    /**
     * Get the byte array from a hex string in Little Endian format.
     * @param[in] clean_hex_string The clean hex string.
     * @param[in] length The length of the clean hex string.
     * @return The Error code. 0 for success, 1 for failure.
     */
    __host__ __device__ int32_t from_hex_set_le(const char *clean_hex_string,
                                                int32_t length);
    /**
     * Get the byte array from a hex string in Big Endian format.
     * @param[in] clean_hex_string The clean hex string.
     * @param[in] length The length of the clean hex string.
     * @param[in] padded The padding direction ( 0 for left padding, 1 for right
     * padding)
     * @return The Error code. 0 for success, 1 for failure.
     */
    __host__ __device__ int32_t from_hex_set_be(const char *clean_hex_string,
                                                int32_t length,
                                                PaddingDirection padding);
};
/**
 * Copy data content between two device memories
 * @param[out] dst_instances the destination memory
 * @param[in] src_instances the source memory
 * @param[in] count the number of instances to copy
 */
__global__ void byte_array_t_transfer_kernel(byte_array_t *dst_instances,
                                             byte_array_t *src_instances,
                                             uint32_t count);
}  // namespace CuEVM<|MERGE_RESOLUTION|>--- conflicted
+++ resolved
@@ -12,7 +12,6 @@
 #include <stdlib.h>
 
 namespace CuEVM {
-<<<<<<< HEAD
 enum PaddingDirection { NO_PADDING = 0, LEFT_PADDING = 1, RIGHT_PADDING = 2 };
 
 /**
@@ -20,20 +19,6 @@
  * It has the size of the data and a pointer to the data.
  */
 struct byte_array_t {
-=======
-  enum PaddingDirection {
-    NO_PADDING = 0,
-    LEFT_PADDING = 1,
-    RIGHT_PADDING = 2
-  };
-
-  /**
-   * The byte array structure.
-   * It has the size of the data and a pointer to the data.
-  */
-  struct byte_array_t
-  {
->>>>>>> 613b1141
     uint32_t size; /**< The size of the array */
     uint8_t *data; /**< The content of the array */
     /**
@@ -128,29 +113,6 @@
      * @return The json object.
      */
     __host__ cJSON *to_json() const;
-<<<<<<< HEAD
-=======
-    /**
-     * Get the byte array from a hex string in Little Endian format.
-     * @param[in] clean_hex_string The clean hex string.
-     * @param[in] length The length of the clean hex string.
-     * @return The Error code. 0 for success, 1 for failure.
-     */
-    __host__ __device__ int32_t from_hex_set_le(
-      const char *clean_hex_string,
-      int32_t length);
-    /**
-     * Get the byte array from a hex string in Big Endian format.
-     * @param[in] clean_hex_string The clean hex string.
-     * @param[in] length The length of the clean hex string.
-     * @param[in] padded The padding direction ( 0 for left padding, 1 for right padding)
-     * @return The Error code. 0 for success, 1 for failure.
-     */
-    __host__ __device__ int32_t from_hex_set_be(
-      const char *clean_hex_string,
-      int32_t length,
-      PaddingDirection padding);
->>>>>>> 613b1141
 
     /**
      * Get the byte array from a hex string.
