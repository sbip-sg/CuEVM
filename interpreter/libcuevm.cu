--- conflicted
+++ resolved
@@ -7,9 +7,8 @@
 #include <fstream>
 
 using namespace python_utils;
-<<<<<<< HEAD
-=======
 // define the kernel function
+/*
 __global__ void kernel_evm_multiple_instances(cgbn_error_report_t* report, CuEVM::evm_instance_t* instances,
                                               uint32_t count) {
     int32_t instance = (blockIdx.x * blockDim.x + threadIdx.x) / CuEVM::cgbn_tpi;
@@ -68,8 +67,7 @@
     // delete evm;
     // evm = nullptr;
 }
->>>>>>> 60633989
-
+*/
 PyObject* run_interpreter_pyobject(PyObject* read_roots, uint32_t skip_trace_parsing) {
     CuEVM::evm_instance_t* instances_data;
     CuEVM::ArithEnv arith(cgbn_no_checks, 0);
@@ -124,11 +122,7 @@
     cudaEventCreate(&stop);
     cudaEventRecord(start);
 
-<<<<<<< HEAD
-    CuEVM::kernel_evm_multiple_instances<<<num_instances, CuEVM::cgbn_tpi>>>(report, instances_data, num_instances);
-=======
-    kernel_evm_multiple_instances<<<num_blocks, CGBN_TPI * CGBN_IBP>>>(report, instances_data, num_instances);
->>>>>>> 60633989
+    CuEVM::kernel_evm_multiple_instances<<<num_blocks, CGBN_TPI * CGBN_IBP>>>(report, instances_data, num_instances);
 
     cudaEventRecord(stop);
     cudaEventSynchronize(stop);
